--- conflicted
+++ resolved
@@ -204,15 +204,7 @@
 
 	items := new(map[string]any)
 
-<<<<<<< HEAD
-<<<<<<< HEAD
 	err := r.NgManClient.Get(ctx, path, nil, nil, &items)
-=======
-	err := r.Client.Get(ctx, path, nil, nil, &items)
->>>>>>> master
-=======
-	err := r.NgManClient.Get(ctx, path, nil, nil, &items)
->>>>>>> d24a4474
 	if err != nil {
 		return nil, fmt.Errorf("Failed to list Jira Projects: %w", err)
 	}
@@ -233,15 +225,7 @@
 	}
 
 	resp := new(dto.CCMJiraIssueTypesResponse)
-<<<<<<< HEAD
-<<<<<<< HEAD
 	err := r.NgManClient.Get(ctx, path, params, nil, &resp)
-=======
-	err := r.Client.Get(ctx, path, params, nil, &resp)
->>>>>>> master
-=======
-	err := r.NgManClient.Get(ctx, path, params, nil, &resp)
->>>>>>> d24a4474
 	if err != nil {
 		return nil, fmt.Errorf("Failed to list Jira Issue Types: %w", err)
 	}
@@ -289,15 +273,7 @@
 	path := fmt.Sprintf(ccmTicketToolSettingsPath, accountId)
 
 	resp := new(dto.CCMTicketToolSettingsResponse)
-<<<<<<< HEAD
-<<<<<<< HEAD
 	err := r.NgManClient.Get(ctx, path, nil, nil, &resp)
-=======
-	err := r.Client.Get(ctx, path, nil, nil, &resp)
->>>>>>> master
-=======
-	err := r.NgManClient.Get(ctx, path, nil, nil, &resp)
->>>>>>> d24a4474
 	if err != nil {
 		return "", fmt.Errorf("Failed to get ticket tool settings in cloud cost management recommendations: %w", err)
 	}
