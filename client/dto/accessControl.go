--- conflicted
+++ resolved
@@ -279,7 +279,6 @@
 	Name              string `json:"name,omitempty"`
 	Email             string `json:"email,omitempty"`
 	Description       string `json:"description,omitempty"`
-<<<<<<< HEAD
 	AccountIdentifier string `json:"accountIdentifier,omitempty"`
 	OrgIdentifier     string `json:"orgIdentifier,omitempty"`
 	ProjectIdentifier string `json:"projectIdentifier,omitempty"`
@@ -302,7 +301,6 @@
 
 type InviteUserOutputData struct {
 	AddUserResponseMap map[string]string `json:"addUserResponseMap,omitempty"`
-=======
 }
 
 type CurrentUserData struct {
@@ -354,5 +352,4 @@
     RecentSelectedScopes string      `json:"recent_selected_scopes,omitempty"`
     EnableNewNav         string      `json:"enable_new_nav,omitempty"`
     LandingPageURL       interface{} `json:"landing_page_url,omitempty"`
->>>>>>> 5f6d01cf
 }