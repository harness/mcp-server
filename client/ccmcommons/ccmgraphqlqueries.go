--- conflicted
+++ resolved
@@ -191,9 +191,7 @@
     __typename
   }
 }
-<<<<<<< HEAD
 `
-
 const CCMPerspectiveRecommendationsQuery = `
 query PerspectiveRecommendations($filter: RecommendationFilterDTOInput) {
 	recommendationStatsV2(filter: $filter) {
@@ -216,6 +214,4 @@
 		__typename
 	}
 }
-=======
->>>>>>> 06b64a29
 `