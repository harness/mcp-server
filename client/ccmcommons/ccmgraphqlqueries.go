--- conflicted
+++ resolved
@@ -215,9 +215,7 @@
 		__typename
 	}
 }
-<<<<<<< HEAD
-`
-
+`
 const CCMFetchPerspectiveFiltersValueQuery = `
 query FetchPerspectiveFiltersValue(
 	$filters: [QLCEViewFilterWrapperInput], 
@@ -239,6 +237,4 @@
 		__typename
 	}
 }
-=======
->>>>>>> ec9966dd
 `