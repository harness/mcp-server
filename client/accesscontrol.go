--- conflicted
+++ resolved
@@ -10,28 +10,19 @@
 )
 
 const (
-<<<<<<< HEAD
 	getUsersPath             = "/user/aggregate"
 	getRolePath              = "/api/roles"
 	listPermissionsPath      = "/api/permissions"
 	listRoleAssignmentsPath  = "/api/roleassignments/filter"
 	getUserGroupPath         = "/v2/user-groups"
 	getServiceAccountPath    = "/serviceaccount/aggregate"
+	getCurrentUserPath      = "/user/currentUser"
 	createRoleAssignmentPath = "/api/roleassignments"
 	createRolePath           = "/api/roles"
 	createUserGroupPath      = "/v2/user-groups"
 	createServiceAccountPath = "/serviceaccount"
 	createResourceGroupPath  = "/api/v2/resourcegroup"
 	inviteUserPath           = "/user/users"
-=======
-	getUsersPath            = "/user/aggregate"
-	getRolePath             = "/api/roles"
-	listPermissionsPath     = "/api/permissions"
-	listRoleAssignmentsPath = "/api/roleassignments/filter"
-	getUserGroupPath        = "/v2/user-groups"
-	getServiceAccountPath   = "/serviceaccount/aggregate"
-	getCurrentUserPath      = "/user/currentUser"
->>>>>>> 5f6d01cf
 )
 
 type RBACService struct {
@@ -229,7 +220,22 @@
 	return resp, nil
 }
 
-<<<<<<< HEAD
+func (currentUserInfo *PrincipalService) GetCurrentUser(ctx context.Context, scope dto.Scope) (*dto.AccessControlOutput[dto.CurrentUserData], error) {
+
+	params := make(map[string]string)
+	path := fmt.Sprintf(getCurrentUserPath)
+
+	addScope(scope, params)
+
+	resp := &dto.AccessControlOutput[dto.CurrentUserData]{}
+	err := currentUserInfo.Client.Get(ctx, path, params, map[string]string{}, resp)
+	if err != nil {
+		return nil, fmt.Errorf("Failed to list the user info: %w", err)
+	}
+
+	return resp, nil
+}
+
 func (rAssignment *RBACService) CreateRoleAssignment(ctx context.Context, scope dto.Scope, opts *dto.CreateRoleAssignmentRequestBody) (*dto.AccessControlOutput[dto.CreateRoleAssignmentOutputData], error) {
 	if opts == nil {
 		opts = &dto.CreateRoleAssignmentRequestBody{}
@@ -341,19 +347,6 @@
 	if err != nil {
 		optsJSON, _ := json.MarshalIndent(opts, "", "  ")
 		return nil, fmt.Errorf("failed to invite users: %w\nRequest body: %s", err, string(optsJSON))
-=======
-func (currentUserInfo *PrincipalService) GetCurrentUser(ctx context.Context, scope dto.Scope) (*dto.AccessControlOutput[dto.CurrentUserData], error) {
-
-	params := make(map[string]string)
-	path := fmt.Sprintf(getCurrentUserPath)
-
-	addScope(scope, params)
-
-	resp := &dto.AccessControlOutput[dto.CurrentUserData]{}
-	err := currentUserInfo.Client.Get(ctx, path, params, map[string]string{}, resp)
-	if err != nil {
-		return nil, fmt.Errorf("Failed to list the user info: %w", err)
->>>>>>> 5f6d01cf
 	}
 
 	return resp, nil
