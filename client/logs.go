--- conflicted
+++ resolved
@@ -19,34 +19,6 @@
 	PipelineClient   *Client
 }
 
-<<<<<<< HEAD
-// DownloadLogs fetches a download URL for pipeline execution logs
-func (l *LogService) DownloadLogs(ctx context.Context, scope dto.Scope, planExecutionID string) (string, error) {
-	// First, get the pipeline execution details to determine the prefix format
-	pipelineService := &PipelineService{Client: l.PipelineClient} // TODO: needs to be changed for internal case, we should move this above
-	execution, err := pipelineService.GetExecutionWithLogKeys(ctx, scope, planExecutionID, "")
-	if err != nil {
-		return "", fmt.Errorf("failed to get execution details: %w", err)
-	}
-
-	// Build the prefix based on the execution details
-	var prefix string
-	if execution.Data.Execution.ShouldUseSimplifiedBaseKey {
-		// Simplified key format
-		prefix = fmt.Sprintf("%s/pipeline/%s/%d/-%s",
-			scope.AccountID,
-			execution.Data.Execution.PipelineIdentifier,
-			execution.Data.Execution.RunSequence,
-			planExecutionID)
-	} else {
-		// Standard key format
-		prefix = fmt.Sprintf("accountId:%s/orgId:%s/projectId:%s/pipelineId:%s/runSequence:%d/level0:pipeline",
-			scope.AccountID,
-			execution.Data.Execution.OrgIdentifier,
-			execution.Data.Execution.ProjectIdentifier,
-			execution.Data.Execution.PipelineIdentifier,
-			execution.Data.Execution.RunSequence)
-=======
 // GetDownloadLogsURL fetches a download URL for pipeline execution logs
 // If logKey is not empty, it will use that log key to fetch logs instead of building one from execution details
 func (l *LogService) GetDownloadLogsURL(ctx context.Context, scope dto.Scope, planExecutionID string, logKey string) (string, error) {
@@ -60,29 +32,28 @@
 		slog.Info("Building log key for log download from execution details")
 		// First, get the pipeline execution details to determine the prefix format
 		pipelineService := &PipelineService{Client: l.PipelineClient} // TODO: needs to be changed for internal case, we should move this above
-		execution, err := pipelineService.GetExecution(ctx, scope, planExecutionID)
+		execution, err := pipelineService.GetExecutionWithLogKeys(ctx, scope, planExecutionID, "")
 		if err != nil {
 			return "", fmt.Errorf("failed to get execution details: %w", err)
 		}
 
 		// Build the log key based on the execution details
-		if execution.Data.ShouldUseSimplifiedBaseKey {
+		if execution.Data.Execution.ShouldUseSimplifiedBaseKey {
 			// Simplified key format
 			finalLogKey = fmt.Sprintf("%s/pipeline/%s/%d/-%s",
 				scope.AccountID,
-				execution.Data.PipelineIdentifier,
-				execution.Data.RunSequence,
+				execution.Data.Execution.PipelineIdentifier,
+				execution.Data.Execution.RunSequence,
 				planExecutionID)
 		} else {
 			// Standard key format
 			finalLogKey = fmt.Sprintf("accountId:%s/orgId:%s/projectId:%s/pipelineId:%s/runSequence:%d/level0:pipeline",
 				scope.AccountID,
-				execution.Data.OrgIdentifier,
-				execution.Data.ProjectIdentifier,
-				execution.Data.PipelineIdentifier,
-				execution.Data.RunSequence)
+				execution.Data.Execution.OrgIdentifier,
+				execution.Data.Execution.ProjectIdentifier,
+				execution.Data.Execution.PipelineIdentifier,
+				execution.Data.Execution.RunSequence)
 		}
->>>>>>> 6bc39f55
 	}
 
 	// Prepare query parameters
