--- conflicted
+++ resolved
@@ -10,11 +10,7 @@
 // ClientProvider defines the interface for creating module clients
 // Different implementations can be provided for internal and external modes
 type ClientProvider interface {
-<<<<<<< HEAD
-	CreateClient(config *config.Config, service string, timeout ...time.Duration) (*client.Client, error)
-=======
 	CreateClient(config *config.McpServerConfig, servicePath string, timeout ...time.Duration) (*client.Client, error)
->>>>>>> 591df923
 }
 
 // DefaultClientProvider holds the active client provider implementation
