--- conflicted
+++ resolved
@@ -274,14 +274,13 @@
 			if err := modules.RegisterACM(config, tsg); err != nil {
 				return err
 			}
-<<<<<<< HEAD
+			if err := modules.RegisterSettings(config, tsg); err != nil {
+				return err
+			}
+			if err := modules.RegisterSecrets(config, tsg); err != nil {
+				return err
+			}
 			if err := modules.RegisterPromptTools(config, tsg); err != nil {
-=======
-			if err := modules.RegisterSettings(config, tsg); err != nil {
-				return err
-			}
-			if err := modules.RegisterSecrets(config, tsg); err != nil {
->>>>>>> 9def781f
 				return err
 			}
 		} else {
@@ -384,17 +383,16 @@
 					if err := modules.RegisterACM(config, tsg); err != nil {
 						return err
 					}
-<<<<<<< HEAD
+				case "settings":
+					if err := modules.RegisterSettings(config, tsg); err != nil {
+						return err
+					}
+				case "secrets":
+					if err := modules.RegisterSecrets(config, tsg); err != nil {
+						return err
+					}
 				case "prompts":
 					if err := modules.RegisterPromptTools(config, tsg); err != nil {
-=======
-				case "settings":
-					if err := modules.RegisterSettings(config, tsg); err != nil {
-						return err
-					}
-				case "secrets":
-					if err := modules.RegisterSecrets(config, tsg); err != nil {
->>>>>>> 9def781f
 						return err
 					}
 				}
