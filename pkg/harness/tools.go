package harness

import (
	"context"
	"fmt"
	"log/slog"
	"net/http"
	"slices"
	"time"

	"github.com/harness/harness-mcp/client"
	"github.com/harness/harness-mcp/cmd/harness-mcp-server/config"
	"github.com/harness/harness-mcp/pkg/harness/tools"
	"github.com/harness/harness-mcp/pkg/modules"
	"github.com/harness/harness-mcp/pkg/modules/utils"
	"github.com/harness/harness-mcp/pkg/toolsets"
)

// DefaultTools Default tools to enable
var DefaultTools = []string{}

// LicenseInfo holds information about account licenses
type LicenseInfo struct {
	AccountID      string
	ModuleLicenses map[string]bool // Map of module ID to license status
	IsValid        bool
}

type LicenseStatus string

const LicenseActive LicenseStatus = "ACTIVE"

// getEnabledModules returns a list of enabled modules based on configuration and license information
func getEnabledModules(configEnabledModules []modules.Module, licenseInfo *LicenseInfo) []modules.Module {

	// Filter modules based on license entitlements
	var licensedModules []modules.Module

	// If license is not valid, return default modules
	if !licenseInfo.IsValid {
		for _, module := range configEnabledModules {
			// Default modules are always enabled
			if module.IsDefault() {
				licensedModules = append(licensedModules, module)
			}
		}
		return licensedModules
	}

	for _, module := range configEnabledModules {
		// Default modules are always enabled
		if module.IsDefault() {
			licensedModules = append(licensedModules, module)
			continue
		}

		// Check if module has a valid license
		moduleID := module.ID()
		if isLicensed, exists := licenseInfo.ModuleLicenses[moduleID]; exists && isLicensed {
			licensedModules = append(licensedModules, module)
			slog.Info("Module enabled by license", "moduleID", moduleID)
		} else {
			slog.Warn("Module disabled due to missing or invalid license", "moduleID", moduleID)
		}
	}

	return licensedModules
}

// initLicenseValidation creates a license client and validates licenses
func initLicenseValidation(ctx context.Context, config *config.Config) (*LicenseInfo, error) {
	// Initialize license info with default values
	licenseInfo := &LicenseInfo{
		AccountID:      config.AccountID,
		ModuleLicenses: make(map[string]bool),
		IsValid:        false,
	}

	// Use the NGManager service for license validation
	licenseClient, err := utils.CreateLicenseClient(
		config,
		config.NgManagerBaseURL,
		config.BaseURL,
		"ng/api",
		config.NgManagerSecret,
	)
	if err != nil {
		return licenseInfo, fmt.Errorf("failed to create license client, error: %w", err)
	}

	slog.Info("Successfully created license client", "baseURL", config.NgManagerBaseURL)

	// Call GetAccountLicensesWithResponse to get account licenses
	// Make the API call
	accountLicense, rawHttpResponse, err := licenseClient.GetAccountLicenses(ctx, config.AccountID)
	if err != nil {
		slog.Error("Failed to get account licenses", "error", err)
		return licenseInfo, err
	}

	// Check accountLicense status
	if rawHttpResponse.StatusCode != http.StatusOK {
		slog.Error("Unexpected accountLicense status", "status", rawHttpResponse.Status)
		return licenseInfo, fmt.Errorf("unexpected accountLicense status: %s", rawHttpResponse.Status)
	} else {
		// Print license information
		slog.Info("Successfully retrieved account licenses",
			"status", rawHttpResponse.Status,
			"accountId", config.AccountID)

		// If accountLicense has JSON data, process it
		slog.Info("License accountLicense data",
			"hasData", accountLicense.Data != nil,
			"status", accountLicense.Status)

		// Process account license details if available
		if accountLicense.Data != nil {
			// Set license info as valid
			licenseInfo.IsValid = true

			// Process module licenses from allModuleLicenses field
			if accountLicense.Data.AllModuleLicenses != nil {
				// Iterate through all module types in allModuleLicenses
				for moduleType, licenses := range accountLicense.Data.AllModuleLicenses {
					// Check if there are any licenses for this module type
					if len(licenses) > 0 {
						// Use the first license to determine status (assuming one license per module type)
						license := licenses[0]

						// Check if the module license is valid (ACTIVE)
						isValid := license.Status == string(LicenseActive)

						// Store the license status in our map
						licenseInfo.ModuleLicenses[moduleType] = isValid

					}
				}
			}

			// Log summary
			slog.Info("Account license details",
				"accountId", accountLicense.Data.AccountId,
				"licenseCount", len(licenseInfo.ModuleLicenses))
		}
	}

	return licenseInfo, nil
}

// InitToolsets initializes and returns the toolset groups
func InitToolsets(ctx context.Context, config *config.Config) (*toolsets.ToolsetGroup, error) {
	// Create a toolset group
	tsg := toolsets.NewToolsetGroup(config.ReadOnly)

	// Initialize license validation if enabled
	var licenseInfo *LicenseInfo
	var err error
	if config.EnableLicense {
		licenseInfo, err = initLicenseValidation(ctx, config)
		if err != nil {
			slog.Warn("License validation failed", "error", err)
			return nil, fmt.Errorf("failed to fetch license details, error: %w", err)
		}

		// Create a module registry
		registry := modules.NewModuleRegistry(config, tsg)

		// Get all modules that are enabled based on configuration
		configEnabledModules := registry.GetEnabledModules()
		// Get enabled modules based on configuration and license

		enabledModules := getEnabledModules(configEnabledModules, licenseInfo)
		// Register toolsets for enabled modules
		for _, module := range enabledModules {
			slog.Info("registering toolsets for", "modules: ", module.ID())
			if err := module.RegisterToolsets(); err != nil {
				return nil, fmt.Errorf("failed to register toolsets for module %s: %w", module.ID(), err)
			}

			// Enable toolsets for this module
			if err := module.EnableToolsets(tsg); err != nil {
				return nil, fmt.Errorf("failed to enable toolsets for module %s: %w", module.ID(), err)
			}
		}
	} else {
		// License validation is disabled, use legacy toolset registration
		if err := initLegacyToolsets(config, tsg); err != nil {
			return nil, err
		}
	}

	return tsg, nil
}

func initLegacyToolsets(config *config.Config, tsg *toolsets.ToolsetGroup) error {
	// Check if specific toolsets are enabled
	if len(config.Toolsets) == 0 {
		// Only register default toolset
		if err := RegisterDefault(config, tsg); err != nil {
			return err
		}
	} else {
		// Check if "all" is in the toolsets list
		allToolsets := slices.Contains(config.Toolsets, "all")

		if allToolsets {
			// Register all available toolsets
			if err := modules.RegisterPipelines(config, tsg); err != nil {
				return err
			}
			if err := modules.RegisterChatbot(config, tsg); err != nil {
				return err
			}
			if err := modules.RegisterGenAI(config, tsg); err != nil {
				return err
			}
			if err := modules.RegisterPullRequests(config, tsg); err != nil {
				return err
			}
			if err := modules.RegisterRepositories(config, tsg); err != nil {
				return err
			}
			if err := modules.RegisterRegistries(config, tsg); err != nil {
				return err
			}
			if err := modules.RegisterLogs(config, tsg); err != nil {
				return err
			}
			if err := modules.RegisterCloudCostManagement(config, tsg); err != nil {
				return err
			}
			if err := modules.RegisterServices(config, tsg); err != nil {
				return err
			}
			if err := modules.RegisterConnectors(config, tsg); err != nil {
				return err
			}
			if err := modules.RegisterDashboards(config, tsg); err != nil {
				return err
			}
			if err := modules.RegisterAudit(config, tsg); err != nil {
				return err
			}
			if err := modules.RegisterTemplates(config, tsg); err != nil {
				return err
			}
			if err := modules.RegisterIntelligence(config, tsg); err != nil {
				return err
			}
			if err := modules.RegisterDbops(config, tsg); err != nil {
				return err
			}
			if err := modules.RegisterAccessControl(config, tsg); err != nil {
				return err
			}
			if err := modules.RegisterSCS(config, tsg); err != nil {
				return err
			}
			if err := modules.RegisterSTO(config, tsg); err != nil {
				return err
			}
			if err := modules.RegisterInternalDeveloperPortal(config, tsg); err != nil {
				return err
			}
			if err := modules.RegisterChaos(config, tsg); err != nil {
				return err
			}
			if err := modules.RegisterEnvironments(config, tsg); err != nil {
				return err
			}
			if err := modules.RegisterInfrastructure(config, tsg); err != nil {
				return err
			}
<<<<<<< HEAD
			if err := modules.RegisterSoftwareEngineeringInsights(config, tsg); err != nil {
=======
			if err := modules.RegisterACM(config, tsg); err != nil {
>>>>>>> 5bff3b71
				return err
			}
		} else {
			// Register specified toolsets
			for _, toolset := range config.Toolsets {
				switch toolset {
				case "default":
					if err := RegisterDefault(config, tsg); err != nil {
						return err
					}
				case "pipelines":
					if err := modules.RegisterPipelines(config, tsg); err != nil {
						return err
					}
				case "chatbot":
					if err := modules.RegisterChatbot(config, tsg); err != nil {
						return err
					}
				case "genai":
					if err := modules.RegisterGenAI(config, tsg); err != nil {
						return err
					}
				case "pullrequests":
					if err := modules.RegisterPullRequests(config, tsg); err != nil {
						return err
					}
				case "repositories":
					if err := modules.RegisterRepositories(config, tsg); err != nil {
						return err
					}
				case "registries":
					if err := modules.RegisterRegistries(config, tsg); err != nil {
						return err
					}
				case "logs":
					if err := modules.RegisterLogs(config, tsg); err != nil {
						return err
					}
				case "ccm":
					if err := modules.RegisterCloudCostManagement(config, tsg); err != nil {
						return err
					}
				case "services":
					if err := modules.RegisterServices(config, tsg); err != nil {
						return err
					}
				case "connectors":
					if err := modules.RegisterConnectors(config, tsg); err != nil {
						return err
					}
				case "dashboards":
					if err := modules.RegisterDashboards(config, tsg); err != nil {
						return err
					}
				case "audit":
					if err := modules.RegisterAudit(config, tsg); err != nil {
						return err
					}
				case "templates":
					if err := modules.RegisterTemplates(config, tsg); err != nil {
						return err
					}
				case "intelligence":
					if err := modules.RegisterIntelligence(config, tsg); err != nil {
						return err
					}
				case "dbops":
					if err := modules.RegisterDbops(config, tsg); err != nil {
						return err
					}
				case "access_control":
					if err := modules.RegisterAccessControl(config, tsg); err != nil {
						return err
					}
				case "scs":
					if err := modules.RegisterSCS(config, tsg); err != nil {
						return err
					}
				case "sto":
					if err := modules.RegisterSTO(config, tsg); err != nil {
						return err
					}
				case "idp":
					if err := modules.RegisterInternalDeveloperPortal(config, tsg); err != nil {
						return err
					}
				case "chaos":
					if err := modules.RegisterChaos(config, tsg); err != nil {
						return err
					}
				case "environments":
					if err := modules.RegisterEnvironments(config, tsg); err != nil {
						return err
					}
				case "infrastructure":
					if err := modules.RegisterInfrastructure(config, tsg); err != nil {
						return err
					}
<<<<<<< HEAD
				case "sei":
					if err := modules.RegisterSoftwareEngineeringInsights(config, tsg); err != nil {
=======
				case "acm":
					if err := modules.RegisterACM(config, tsg); err != nil {
>>>>>>> 5bff3b71
						return err
					}
				}
			}
		}
	}
	// Enable requested toolsets
	if err := tsg.EnableToolsets(config.Toolsets); err != nil {
		return err
	}

	return nil
}

func RegisterDefault(config *config.Config, tsg *toolsets.ToolsetGroup) error {
	// Create pipeline service client
	pipelineClient, err := utils.CreateServiceClient(config, config.PipelineSvcBaseURL, config.BaseURL, "pipeline", config.PipelineSvcSecret)
	if err != nil {
		return fmt.Errorf("failed to create client for pipeline service: %w", err)
	}
	pipelineServiceClient := &client.PipelineService{Client: pipelineClient}

	// Create connector service client
	connectorClient, err := utils.CreateServiceClient(config, config.NgManagerBaseURL, config.BaseURL, "ng/api", config.NgManagerSecret)
	if err != nil {
		return fmt.Errorf("failed to create client for connectors: %w", err)
	}
	connectorServiceClient := &client.ConnectorService{Client: connectorClient}

	// Create dashboard service client
	customTimeout := 30 * time.Second
	dashboardClient, err := utils.CreateServiceClient(config, config.DashboardSvcBaseURL, config.BaseURL, "dashboard", config.DashboardSvcSecret, customTimeout)
	if err != nil {
		return fmt.Errorf("failed to create client for dashboard service: %w", err)
	}
	dashboardServiceClient := &client.DashboardService{Client: dashboardClient}

	// Create the default toolset with essential tools
	defaultToolset := toolsets.NewToolset("default", "Default essential Harness tools").AddReadTools(
		// Connector Management tools
		toolsets.NewServerTool(tools.GetConnectorDetailsTool(config, connectorServiceClient)),
		toolsets.NewServerTool(tools.ListConnectorCatalogueTool(config, connectorServiceClient)),

		// Pipeline Management tools
		toolsets.NewServerTool(tools.ListPipelinesTool(config, pipelineServiceClient)),
		toolsets.NewServerTool(tools.GetPipelineTool(config, pipelineServiceClient)),
		toolsets.NewServerTool(tools.FetchExecutionURLTool(config, pipelineServiceClient)),
		toolsets.NewServerTool(tools.GetExecutionTool(config, pipelineServiceClient)),
		toolsets.NewServerTool(tools.ListExecutionsTool(config, pipelineServiceClient)),

		// Dashboard tools
		toolsets.NewServerTool(tools.ListDashboardsTool(config, dashboardServiceClient)),
		toolsets.NewServerTool(tools.GetDashboardDataTool(config, dashboardServiceClient)),
	)

	// Add the default toolset to the group
	tsg.AddToolset(defaultToolset)
	return nil
}<|MERGE_RESOLUTION|>--- conflicted
+++ resolved
@@ -271,11 +271,10 @@
 			if err := modules.RegisterInfrastructure(config, tsg); err != nil {
 				return err
 			}
-<<<<<<< HEAD
+			if err := modules.RegisterACM(config, tsg); err != nil {
+				return err
+			}
 			if err := modules.RegisterSoftwareEngineeringInsights(config, tsg); err != nil {
-=======
-			if err := modules.RegisterACM(config, tsg); err != nil {
->>>>>>> 5bff3b71
 				return err
 			}
 		} else {
@@ -374,13 +373,12 @@
 					if err := modules.RegisterInfrastructure(config, tsg); err != nil {
 						return err
 					}
-<<<<<<< HEAD
+				case "acm":
+					if err := modules.RegisterACM(config, tsg); err != nil {
+						return err
+					}
 				case "sei":
 					if err := modules.RegisterSoftwareEngineeringInsights(config, tsg); err != nil {
-=======
-				case "acm":
-					if err := modules.RegisterACM(config, tsg); err != nil {
->>>>>>> 5bff3b71
 						return err
 					}
 				}
