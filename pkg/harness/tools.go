package harness

import (
	"fmt"
	"slices"
	"time"

	"github.com/harness/harness-mcp/pkg/harness/tools"
	"github.com/harness/harness-mcp/pkg/modules"
	"github.com/harness/harness-mcp/pkg/modules/utils"

	"github.com/harness/harness-mcp/client"
	"github.com/harness/harness-mcp/cmd/harness-mcp-server/config"
	"github.com/harness/harness-mcp/pkg/toolsets"
)

// DefaultTools Default tools to enable
var DefaultTools = []string{}

// InitToolsets initializes and returns the toolset groups
func InitToolsets(config *config.Config) (*toolsets.ToolsetGroup, error) {
	// Create a toolset group
	tsg := toolsets.NewToolsetGroup(config.ReadOnly)

<<<<<<< HEAD
	// Phase 1 Only register default module
	mr := modules.NewModuleRegistry(config, tsg)
	enabledModules := mr.GetEnabledModules()
	for _, m := range enabledModules {
		err := m.RegisterToolsets()
		if err != nil {
			return nil, err
		}
	}

	// Register pipelines
	if err := RegisterPipelines(config, tsg); err != nil {
		return nil, err
	}

	// Register chatbot
	if err := RegisterChatbot(config, tsg); err != nil {
		return nil, err
	}

	// Register genai
	if err := registerGenai(config, tsg); err != nil {
		return nil, err
	}

	// TODO: support internal mode for other endpoints as well eventually
	if err := RegisterPullRequests(config, tsg); err != nil {
		return nil, err
	}

	if err := RegisterRepositories(config, tsg); err != nil {
		return nil, err
	}

	if err := RegisterRegistries(config, tsg); err != nil {
		return nil, err
	}

	if err := RegisterLogs(config, tsg); err != nil {
		return nil, err
	}

	if err := RegisterCloudCostManagement(config, tsg); err != nil {
		return nil, err
	}

	if err := RegisterServices(config, tsg); err != nil {
		return nil, err
	}

	if err := RegisterEnvironments(config, tsg); err != nil {
		return nil, err
	}

	if err := RegisterInfrastructure(config, tsg); err != nil {
		return nil, err
	}

	if err := RegisterConnectors(config, tsg); err != nil {
		return nil, err
	}

	if err := RegisterDashboards(config, tsg); err != nil {
		return nil, err
	}

	if err := RegisterChaos(config, tsg); err != nil {
		return nil, err
	}

	if err := RegisterTemplates(config, tsg); err != nil {
		return nil, err
	}

	if err := RegisterIntelligence(config, tsg); err != nil {
		return nil, err
	}

	if err := RegisterInternalDeveloperPortal(config, tsg); err != nil {
		return nil, err
	}

	if err := RegisterSCS(config, tsg); err != nil {
		return nil, err
	}

	if err := RegisterSTO(config, tsg); err != nil {
		return nil, err
	}

	if err := RegisterAudit(config, tsg); err != nil {
		return nil, err
	}

	if err := RegisterDbops(config, tsg); err != nil {
		return nil, err
	}

	if err := registerAccessControl(config, tsg); err != nil {
		return nil, err
	}

	if err := registerUI(config, tsg); err != nil {
		return nil, err
	}

	// Enable requested toolsets
	if err := tsg.EnableToolsets(config.Toolsets); err != nil {
		return nil, err
	}

	return tsg, nil
}

// RegisterPipelines registers the pipelines toolset
func RegisterPipelines(config *config.Config, tsg *toolsets.ToolsetGroup) error {
=======
	// Check if license validation is enabled
	if config.EnableLicense {
		// Create a module registry
		registry := modules.NewModuleRegistry(config, tsg)
>>>>>>> b507c2bc

		// Get enabled modules based on configuration
		enabledModules := registry.GetEnabledModules()

		// Register toolsets for enabled modules
		for _, module := range enabledModules {
			if err := module.RegisterToolsets(); err != nil {
				return nil, fmt.Errorf("failed to register toolsets for module %s: %w", module.ID(), err)
			}

			// Enable toolsets for this module
			if err := module.EnableToolsets(tsg); err != nil {
				return nil, fmt.Errorf("failed to enable toolsets for module %s: %w", module.ID(), err)
			}
		}
	} else {
		// License validation is disabled, use legacy toolset registration
		if err := initLegacyToolsets(config, tsg); err != nil {
			return nil, err
		}
	}

	return tsg, nil
}

func initLegacyToolsets(config *config.Config, tsg *toolsets.ToolsetGroup) error {
	// Check if specific toolsets are enabled
	if len(config.Toolsets) == 0 {
		// Only register default toolset
		if err := RegisterDefault(config, tsg); err != nil {
			return err
		}
	} else {
		// Check if "all" is in the toolsets list
		allToolsets := slices.Contains(config.Toolsets, "all")

		if allToolsets {
			// Register all available toolsets
			if err := modules.RegisterPipelines(config, tsg); err != nil {
				return err
			}
			if err := modules.RegisterChatbot(config, tsg); err != nil {
				return err
			}
			if err := modules.RegisterGenAI(config, tsg); err != nil {
				return err
			}
			if err := modules.RegisterPullRequests(config, tsg); err != nil {
				return err
			}
			if err := modules.RegisterRepositories(config, tsg); err != nil {
				return err
			}
			if err := modules.RegisterRegistries(config, tsg); err != nil {
				return err
			}
			if err := modules.RegisterLogs(config, tsg); err != nil {
				return err
			}
			if err := modules.RegisterCloudCostManagement(config, tsg); err != nil {
				return err
			}
			if err := modules.RegisterServices(config, tsg); err != nil {
				return err
			}
			if err := modules.RegisterConnectors(config, tsg); err != nil {
				return err
			}
			if err := modules.RegisterDashboards(config, tsg); err != nil {
				return err
			}
			if err := modules.RegisterAudit(config, tsg); err != nil {
				return err
			}
			if err := modules.RegisterTemplates(config, tsg); err != nil {
				return err
			}
			if err := modules.RegisterIntelligence(config, tsg); err != nil {
				return err
			}
			if err := modules.RegisterDbops(config, tsg); err != nil {
				return err
			}
			if err := modules.RegisterAccessControl(config, tsg); err != nil {
				return err
			}
			if err := modules.RegisterSCS(config, tsg); err != nil {
				return err
			}
			if err := modules.RegisterSTO(config, tsg); err != nil {
				return err
			}
			if err := modules.RegisterInternalDeveloperPortal(config, tsg); err != nil {
				return err
			}
			if err := modules.RegisterChaos(config, tsg); err != nil {
				return err
			}
			if err := modules.RegisterEnvironments(config, tsg); err != nil {
				return err
			}
			if err := modules.RegisterInfrastructure(config, tsg); err != nil {
				return err
			}
		} else {
			// Register specified toolsets
			for _, toolset := range config.Toolsets {
				switch toolset {
				case "default":
					if err := RegisterDefault(config, tsg); err != nil {
						return err
					}
				case "pipelines":
					if err := modules.RegisterPipelines(config, tsg); err != nil {
						return err
					}
				case "chatbot":
					if err := modules.RegisterChatbot(config, tsg); err != nil {
						return err
					}
				case "genai":
					if err := modules.RegisterGenAI(config, tsg); err != nil {
						return err
					}
				case "pullrequests":
					if err := modules.RegisterPullRequests(config, tsg); err != nil {
						return err
					}
				case "repositories":
					if err := modules.RegisterRepositories(config, tsg); err != nil {
						return err
					}
				case "registries":
					if err := modules.RegisterRegistries(config, tsg); err != nil {
						return err
					}
				case "logs":
					if err := modules.RegisterLogs(config, tsg); err != nil {
						return err
					}
				case "ccm":
					if err := modules.RegisterCloudCostManagement(config, tsg); err != nil {
						return err
					}
				case "services":
					if err := modules.RegisterServices(config, tsg); err != nil {
						return err
					}
				case "connectors":
					if err := modules.RegisterConnectors(config, tsg); err != nil {
						return err
					}
				case "dashboards":
					if err := modules.RegisterDashboards(config, tsg); err != nil {
						return err
					}
				case "audit":
					if err := modules.RegisterAudit(config, tsg); err != nil {
						return err
					}
				case "templates":
					if err := modules.RegisterTemplates(config, tsg); err != nil {
						return err
					}
				case "intelligence":
					if err := modules.RegisterIntelligence(config, tsg); err != nil {
						return err
					}
				case "dbops":
					if err := modules.RegisterDbops(config, tsg); err != nil {
						return err
					}
				case "access_control":
					if err := modules.RegisterAccessControl(config, tsg); err != nil {
						return err
					}
				case "scs":
					if err := modules.RegisterSCS(config, tsg); err != nil {
						return err
					}
				case "sto":
					if err := modules.RegisterSTO(config, tsg); err != nil {
						return err
					}
				case "idp":
					if err := modules.RegisterInternalDeveloperPortal(config, tsg); err != nil {
						return err
					}
				case "chaos":
					if err := modules.RegisterChaos(config, tsg); err != nil {
						return err
					}
				case "environments":
					if err := modules.RegisterEnvironments(config, tsg); err != nil {
						return err
					}
				case "infrastructure":
					if err := modules.RegisterInfrastructure(config, tsg); err != nil {
						return err
					}
				}
			}
		}
	}
	// Enable requested toolsets
	if err := tsg.EnableToolsets(config.Toolsets); err != nil {
		return err
	}

	return nil
}

func RegisterDefault(config *config.Config, tsg *toolsets.ToolsetGroup) error {
	// Create pipeline service client
	pipelineClient, err := utils.CreateServiceClient(config, config.PipelineSvcBaseURL, config.BaseURL, "pipeline", config.PipelineSvcSecret)
	if err != nil {
		return fmt.Errorf("failed to create client for pipeline service: %w", err)
	}
	pipelineServiceClient := &client.PipelineService{Client: pipelineClient}

	// Create connector service client
	connectorClient, err := utils.CreateServiceClient(config, config.NgManagerBaseURL, config.BaseURL, "ng/api", config.NgManagerSecret)
	if err != nil {
		return fmt.Errorf("failed to create client for connectors: %w", err)
	}
	connectorServiceClient := &client.ConnectorService{Client: connectorClient}

	// Create dashboard service client
	customTimeout := 30 * time.Second
	dashboardClient, err := utils.CreateServiceClient(config, config.DashboardSvcBaseURL, config.BaseURL, "dashboard", config.DashboardSvcSecret, customTimeout)
	if err != nil {
		return fmt.Errorf("failed to create client for dashboard service: %w", err)
	}
	dashboardServiceClient := &client.DashboardService{Client: dashboardClient}

	// Create the default toolset with essential tools
	defaultToolset := toolsets.NewToolset("default", "Default essential Harness tools").AddReadTools(
		// Connector Management tools
		toolsets.NewServerTool(tools.GetConnectorDetailsTool(config, connectorServiceClient)),
		toolsets.NewServerTool(tools.ListConnectorCatalogueTool(config, connectorServiceClient)),

		// Pipeline Management tools
		toolsets.NewServerTool(tools.ListPipelinesTool(config, pipelineServiceClient)),
		toolsets.NewServerTool(tools.GetPipelineTool(config, pipelineServiceClient)),
		toolsets.NewServerTool(tools.FetchExecutionURLTool(config, pipelineServiceClient)),
		toolsets.NewServerTool(tools.GetExecutionTool(config, pipelineServiceClient)),
		toolsets.NewServerTool(tools.ListExecutionsTool(config, pipelineServiceClient)),

		// Dashboard tools
		toolsets.NewServerTool(tools.ListDashboardsTool(config, dashboardServiceClient)),
		toolsets.NewServerTool(tools.GetDashboardDataTool(config, dashboardServiceClient)),
	)

	// Add the default toolset to the group
	tsg.AddToolset(defaultToolset)
	return nil
}



func registerUI(config *config.Config, tsg *toolsets.ToolsetGroup) error {
	// Skip registration for external mode
	if !config.Internal {
		return nil
	}

	// Create the UI toolset
	ui := toolsets.NewToolset("ui", "Interactive UI components for displaying selectable options and collecting user input").
		AddReadTools(
			toolsets.NewServerTool(CreateUISelectFromListTool(config)),
			toolsets.NewServerTool(CreateUIMultiSelectFromListTool(config)),
		)
	
	tsg.AddToolset(ui)
	return nil
}<|MERGE_RESOLUTION|>--- conflicted
+++ resolved
@@ -22,129 +22,10 @@
 	// Create a toolset group
 	tsg := toolsets.NewToolsetGroup(config.ReadOnly)
 
-<<<<<<< HEAD
-	// Phase 1 Only register default module
-	mr := modules.NewModuleRegistry(config, tsg)
-	enabledModules := mr.GetEnabledModules()
-	for _, m := range enabledModules {
-		err := m.RegisterToolsets()
-		if err != nil {
-			return nil, err
-		}
-	}
-
-	// Register pipelines
-	if err := RegisterPipelines(config, tsg); err != nil {
-		return nil, err
-	}
-
-	// Register chatbot
-	if err := RegisterChatbot(config, tsg); err != nil {
-		return nil, err
-	}
-
-	// Register genai
-	if err := registerGenai(config, tsg); err != nil {
-		return nil, err
-	}
-
-	// TODO: support internal mode for other endpoints as well eventually
-	if err := RegisterPullRequests(config, tsg); err != nil {
-		return nil, err
-	}
-
-	if err := RegisterRepositories(config, tsg); err != nil {
-		return nil, err
-	}
-
-	if err := RegisterRegistries(config, tsg); err != nil {
-		return nil, err
-	}
-
-	if err := RegisterLogs(config, tsg); err != nil {
-		return nil, err
-	}
-
-	if err := RegisterCloudCostManagement(config, tsg); err != nil {
-		return nil, err
-	}
-
-	if err := RegisterServices(config, tsg); err != nil {
-		return nil, err
-	}
-
-	if err := RegisterEnvironments(config, tsg); err != nil {
-		return nil, err
-	}
-
-	if err := RegisterInfrastructure(config, tsg); err != nil {
-		return nil, err
-	}
-
-	if err := RegisterConnectors(config, tsg); err != nil {
-		return nil, err
-	}
-
-	if err := RegisterDashboards(config, tsg); err != nil {
-		return nil, err
-	}
-
-	if err := RegisterChaos(config, tsg); err != nil {
-		return nil, err
-	}
-
-	if err := RegisterTemplates(config, tsg); err != nil {
-		return nil, err
-	}
-
-	if err := RegisterIntelligence(config, tsg); err != nil {
-		return nil, err
-	}
-
-	if err := RegisterInternalDeveloperPortal(config, tsg); err != nil {
-		return nil, err
-	}
-
-	if err := RegisterSCS(config, tsg); err != nil {
-		return nil, err
-	}
-
-	if err := RegisterSTO(config, tsg); err != nil {
-		return nil, err
-	}
-
-	if err := RegisterAudit(config, tsg); err != nil {
-		return nil, err
-	}
-
-	if err := RegisterDbops(config, tsg); err != nil {
-		return nil, err
-	}
-
-	if err := registerAccessControl(config, tsg); err != nil {
-		return nil, err
-	}
-
-	if err := registerUI(config, tsg); err != nil {
-		return nil, err
-	}
-
-	// Enable requested toolsets
-	if err := tsg.EnableToolsets(config.Toolsets); err != nil {
-		return nil, err
-	}
-
-	return tsg, nil
-}
-
-// RegisterPipelines registers the pipelines toolset
-func RegisterPipelines(config *config.Config, tsg *toolsets.ToolsetGroup) error {
-=======
 	// Check if license validation is enabled
 	if config.EnableLicense {
 		// Create a module registry
 		registry := modules.NewModuleRegistry(config, tsg)
->>>>>>> b507c2bc
 
 		// Get enabled modules based on configuration
 		enabledModules := registry.GetEnabledModules()
@@ -165,6 +46,107 @@
 		if err := initLegacyToolsets(config, tsg); err != nil {
 			return nil, err
 		}
+	}
+
+	// Register pipelines
+	if err := RegisterPipelines(config, tsg); err != nil {
+		return nil, err
+	}
+
+	// Register chatbot
+	if err := RegisterChatbot(config, tsg); err != nil {
+		return nil, err
+	}
+
+	// Register genai
+	if err := registerGenai(config, tsg); err != nil {
+		return nil, err
+	}
+
+	// TODO: support internal mode for other endpoints as well eventually
+	if err := RegisterPullRequests(config, tsg); err != nil {
+		return nil, err
+	}
+
+	if err := RegisterRepositories(config, tsg); err != nil {
+		return nil, err
+	}
+
+	if err := RegisterRegistries(config, tsg); err != nil {
+		return nil, err
+	}
+
+	if err := RegisterLogs(config, tsg); err != nil {
+		return nil, err
+	}
+
+	if err := RegisterCloudCostManagement(config, tsg); err != nil {
+		return nil, err
+	}
+
+	if err := RegisterServices(config, tsg); err != nil {
+		return nil, err
+	}
+
+	if err := RegisterEnvironments(config, tsg); err != nil {
+		return nil, err
+	}
+
+	if err := RegisterInfrastructure(config, tsg); err != nil {
+		return nil, err
+	}
+
+	if err := RegisterConnectors(config, tsg); err != nil {
+		return nil, err
+	}
+
+	if err := RegisterDashboards(config, tsg); err != nil {
+		return nil, err
+	}
+
+	if err := RegisterChaos(config, tsg); err != nil {
+		return nil, err
+	}
+
+	if err := RegisterTemplates(config, tsg); err != nil {
+		return nil, err
+	}
+
+	if err := RegisterIntelligence(config, tsg); err != nil {
+		return nil, err
+	}
+
+	if err := RegisterInternalDeveloperPortal(config, tsg); err != nil {
+		return nil, err
+	}
+
+	if err := RegisterSCS(config, tsg); err != nil {
+		return nil, err
+	}
+
+	if err := RegisterSTO(config, tsg); err != nil {
+		return nil, err
+	}
+
+	if err := RegisterAudit(config, tsg); err != nil {
+		return nil, err
+	}
+
+	if err := RegisterDbops(config, tsg); err != nil {
+		return nil, err
+	}
+
+	if err := registerAccessControl(config, tsg); err != nil {
+		return nil, err
+	}
+
+	if err := registerUI(config, tsg); err != nil {
+		return nil, err
+	}
+
+	// Enable requested toolsets
+	if err := tsg.EnableToolsets(config.Toolsets); err != nil {
+		return nil, err
 	}
 
 	return tsg, nil
