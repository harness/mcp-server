package harness

import (
	"context"
	"fmt"
	"log/slog"
	"net/http"
	"time"

	"github.com/harness/harness-mcp/client"
	"github.com/harness/harness-mcp/client/ar"
	"github.com/harness/harness-mcp/cmd/harness-mcp-server/config"
	"github.com/harness/harness-mcp/pkg/harness/auth"
	"github.com/harness/harness-mcp/pkg/toolsets"
)

// Default tools to enable
var DefaultTools = []string{"all"}

// Service identity for JWT auth
const serviceIdentity = "genaiservice" // TODO: can change once we have our own service, not needed at the moment

// Default JWT token lifetime
var defaultJWTLifetime = 1 * time.Hour

// Default timeout for GenAI service
const defaultGenaiTimeout = 60 * time.Second

// InitToolsets initializes and returns the toolset groups
func InitToolsets(config *config.Config) (*toolsets.ToolsetGroup, error) {
	// Create a toolset group
	tsg := toolsets.NewToolsetGroup(config.ReadOnly)

	// Register pipelines
	if err := registerPipelines(config, tsg); err != nil {
		return nil, err
	}

	// Register chatbot
	if err := registerChatbot(config, tsg); err != nil {
		return nil, err
	}

	// Register genai
	if err := registerGenai(config, tsg); err != nil {
		return nil, err
	}

	// TODO: support internal mode for other endpoints as well eventually
	if err := registerPullRequests(config, tsg); err != nil {
		return nil, err
	}

	if err := registerRepositories(config, tsg); err != nil {
		return nil, err
	}

	if err := registerRegistries(config, tsg); err != nil {
		return nil, err
	}

	if err := registerLogs(config, tsg); err != nil {
		return nil, err
	}

	if err := registerCloudCostManagement(config, tsg); err != nil {
		return nil, err
	}

	if err := registerServices(config, tsg); err != nil {
		return nil, err
	}

	if err := registerEnvironments(config, tsg); err != nil {
		return nil, err
	}

	if err := registerInfrastructure(config, tsg); err != nil {
		return nil, err
	}

	if err := registerConnectors(config, tsg); err != nil {
		return nil, err
	}

	if err := registerDashboards(config, tsg); err != nil {
		return nil, err
	}

<<<<<<< HEAD
	if err := registerAudit(config, tsg); err != nil {
=======
	if err := registerChaos(config, tsg); err != nil {
>>>>>>> 40fda55c
		return nil, err
	}

	// Enable requested toolsets
	if err := tsg.EnableToolsets(config.Toolsets); err != nil {
		return nil, err
	}

	return tsg, nil
}

// createClient creates a client with the appropriate authentication method based on the config
// An optional customTimeout can be provided to override the config's DefaultTimeout
func createClient(baseURL string, config *config.Config, secret string, timeout ...time.Duration) (*client.Client, error) {
	var authProvider auth.Provider
	var err error

	if config.Internal {
		// Use JWT auth for internal mode
		authProvider = auth.NewJWTProvider(secret, serviceIdentity, &defaultJWTLifetime)
	} else {
		// Use API key auth for external mode
		authProvider = auth.NewAPIKeyProvider(config.APIKey)
	}

	client, err := client.NewWithAuthProvider(baseURL, authProvider, timeout...)
	if err != nil {
		slog.Error("Failed to create client", "error", err)
		return nil, fmt.Errorf("failed to create client: %w", err)
	}

	return client, nil
}

// registerPipelines registers the pipelines toolset
func registerPipelines(config *config.Config, tsg *toolsets.ToolsetGroup) error {
	// Determine the base URL and secret for pipeline service
	baseURL := config.BaseURL
	secret := config.PipelineSvcSecret
	if config.Internal {
		baseURL = config.PipelineSvcBaseURL
	}

	// Create base client for pipelines
	c, err := createClient(baseURL, config, secret)
	if err != nil {
		return err
	}

	pipelineClient := &client.PipelineService{
		Client:           c,
		UseInternalPaths: config.Internal,
	}

	// Create the pipelines toolset
	pipelines := toolsets.NewToolset("pipelines", "Harness Pipeline related tools").
		AddReadTools(
			toolsets.NewServerTool(ListPipelinesTool(config, pipelineClient)),
			toolsets.NewServerTool(GetPipelineTool(config, pipelineClient)),
			toolsets.NewServerTool(FetchExecutionURLTool(config, pipelineClient)),
			toolsets.NewServerTool(GetExecutionTool(config, pipelineClient)),
			toolsets.NewServerTool(ListExecutionsTool(config, pipelineClient)),
		)

	// Add toolset to the group
	tsg.AddToolset(pipelines)
	return nil
}

// registerPullRequests registers the pull requests toolset
func registerPullRequests(config *config.Config, tsg *toolsets.ToolsetGroup) error {
	// Determine the base URL and secret for pull requests
	baseURL := config.BaseURL
	secret := ""
	if config.Internal {
		return nil
	}

	// Create base client for pull requests
	c, err := createClient(baseURL, config, secret)
	if err != nil {
		return err
	}

	pullRequestClient := &client.PullRequestService{Client: c}

	// Create the pull requests toolset
	pullrequests := toolsets.NewToolset("pullrequests", "Harness Pull Request related tools").
		AddReadTools(
			toolsets.NewServerTool(GetPullRequestTool(config, pullRequestClient)),
			toolsets.NewServerTool(ListPullRequestsTool(config, pullRequestClient)),
			toolsets.NewServerTool(GetPullRequestChecksTool(config, pullRequestClient)),
			toolsets.NewServerTool(GetPullRequestActivitiesTool(config, pullRequestClient)),
		).
		AddWriteTools(
			toolsets.NewServerTool(CreatePullRequestTool(config, pullRequestClient)),
		)

	// Add toolset to the group
	tsg.AddToolset(pullrequests)
	return nil
}

// registerRepositories registers the repositories toolset
func registerRepositories(config *config.Config, tsg *toolsets.ToolsetGroup) error {
	// Determine the base URL and secret for repositories
	baseURL := config.BaseURL
	secret := ""
	if config.Internal {
		return nil
	}

	// Create base client for repositories
	c, err := createClient(baseURL, config, secret)
	if err != nil {
		return err
	}

	repositoryClient := &client.RepositoryService{Client: c}

	// Create the repositories toolset
	repositories := toolsets.NewToolset("repositories", "Harness Repository related tools").
		AddReadTools(
			toolsets.NewServerTool(GetRepositoryTool(config, repositoryClient)),
			toolsets.NewServerTool(ListRepositoriesTool(config, repositoryClient)),
		)

	// Add toolset to the group
	tsg.AddToolset(repositories)
	return nil
}

// registerRegistries registers the registries toolset
func registerRegistries(config *config.Config, tsg *toolsets.ToolsetGroup) error {
	// Determine the base URL and secret for registries
	baseURL := config.BaseURL
	secret := config.ArtifactRegistrySecret
	if config.Internal {
		baseURL = config.ArtifactRegistryBaseURL
	}

	// Create client with appropriate auth based on internal mode
	var c *client.Client
	var err error

	if config.Internal {
		authProvider := auth.NewJWTProvider(secret, "Basic", &defaultJWTLifetime)
		c, err = client.NewWithAuthProvider(baseURL, authProvider)
	} else {
		authProvider := auth.NewAPIKeyProvider(config.APIKey)
		c, err = client.NewWithAuthProvider(baseURL, authProvider)
	}

	if err != nil {
		return err
	}

	requestEditorFn := func(ctx context.Context, req *http.Request) error {
		k, v, err := c.AuthProvider.GetHeader(ctx)
		if err != nil {
			return err
		}
		req.Header.Set(k, v)
		req.Header.Set("Accept", "application/json")
		return nil
	}

	// Different API paths for internal vs external mode
	apiPath := "/har/api/v1"
	if config.Internal {
		apiPath = "/api/v1"
	}

	arClient, err := ar.NewClientWithResponses(baseURL+apiPath, ar.WithHTTPClient(c),
		ar.WithRequestEditorFn(requestEditorFn))
	if err != nil {
		return err
	}

	// Create the registries toolset
	registries := toolsets.NewToolset("registries", "Harness Artifact Registry related tools").
		AddReadTools(
			toolsets.NewServerTool(GetRegistryTool(config, arClient)),
			toolsets.NewServerTool(ListRegistriesTool(config, arClient)),
			toolsets.NewServerTool(ListArtifactsTool(config, arClient)),
			toolsets.NewServerTool(ListArtifactVersionsTool(config, arClient)),
			toolsets.NewServerTool(ListArtifactFilesTool(config, arClient)),
		)

	// Add toolset to the group
	tsg.AddToolset(registries)
	return nil
}

// registerChatbot registers the chatbot toolset
func registerChatbot(config *config.Config, tsg *toolsets.ToolsetGroup) error {
	// Skip registration for external mode (no external service exposed)
	if !config.Internal {
		return nil
	}

	// Determine the base URL and secret for chatbot service
	baseURL := config.ChatbotBaseURL
	secret := config.ChatbotSecret

	// Create base client for chatbot
	c, err := createClient(baseURL, config, secret)
	if err != nil {
		return err
	}

	chatbotClient := &client.ChatbotService{Client: c}

	// Create the chatbot toolset
	chatbot := toolsets.NewToolset("chatbot", "Harness Documentation Bot tools").
		AddReadTools(
			toolsets.NewServerTool(AskChatbotTool(config, chatbotClient)),
		)

	// Add toolset to the group
	tsg.AddToolset(chatbot)
	return nil
}

// registerConnectors registers the connectors toolset
func registerConnectors(config *config.Config, tsg *toolsets.ToolsetGroup) error {
	// Connector catalogue API uses standard auth and doesn't have a specific service URL or secret beyond the main client config.
	baseURL := config.BaseURL
	secret := "" // No specific secret for this general API endpoint

	c, err := createClient(baseURL, config, secret)
	if err != nil {
		return fmt.Errorf("failed to create client for connectors: %w", err)
	}

	// Create the connectors toolset
	connectors := toolsets.NewToolset("connectors", "Harness Connector related tools").
		AddReadTools(
			toolsets.NewServerTool(ListConnectorCatalogueTool(config, c)),
			toolsets.NewServerTool(GetConnectorDetailsTool(config, c)),
		)

	tsg.AddToolset(connectors)
	return nil
}

// registerInfrastructure registers the infrastructure toolset
func registerInfrastructure(config *config.Config, tsg *toolsets.ToolsetGroup) error {
	// Determine the base URL and secret for infrastructure
	baseURL := config.BaseURL
	secret := ""
	if config.Internal {
		return nil
	}

	// Create base client for infrastructure
	c, err := createClient(baseURL, config, secret)
	if err != nil {
		return err
	}

	infrastructureClient := &client.InfrastructureClient{Client: c}

	// Create the infrastructure toolset
	infrastructure := toolsets.NewToolset("infrastructure", "Harness Infrastructure related tools").
		AddReadTools(
			toolsets.NewServerTool(ListInfrastructuresTool(config, infrastructureClient)),
		).
		AddWriteTools(
			toolsets.NewServerTool(MoveInfrastructureConfigsTool(config, infrastructureClient)),
		)

	// Add toolset to the group
	tsg.AddToolset(infrastructure)
	return nil
}

// registerEnvironments registers the environments toolset
func registerEnvironments(config *config.Config, tsg *toolsets.ToolsetGroup) error {
	// Determine the base URL and secret for environments
	baseURL := config.BaseURL
	secret := ""
	if config.Internal {
		return nil
	}

	// Create base client for environments
	c, err := createClient(baseURL, config, secret)
	if err != nil {
		return err
	}

	environmentClient := &client.EnvironmentClient{Client: c}

	// Create the environments toolset
	environments := toolsets.NewToolset("environments", "Harness Environment related tools").
		AddReadTools(
			toolsets.NewServerTool(GetEnvironmentTool(config, environmentClient)),
			toolsets.NewServerTool(ListEnvironmentsTool(config, environmentClient)),
		).
		AddWriteTools(
			toolsets.NewServerTool(MoveEnvironmentConfigsTool(config, environmentClient)),
		)

	// Add toolset to the group
	tsg.AddToolset(environments)
	return nil
}

// registerServices registers the services toolset
func registerServices(config *config.Config, tsg *toolsets.ToolsetGroup) error {
	// Determine the base URL and secret for services
	baseURL := config.BaseURL
	secret := ""
	if config.Internal {
		return nil
	}

	// Create base client for services
	c, err := createClient(baseURL, config, secret)
	if err != nil {
		return err
	}

	serviceClient := &client.ServiceClient{Client: c}

	// Create the services toolset
	services := toolsets.NewToolset("services", "Harness Service related tools").
		AddReadTools(
			toolsets.NewServerTool(GetServiceTool(config, serviceClient)),
			toolsets.NewServerTool(ListServicesTool(config, serviceClient)),
		)

	// Add toolset to the group
	tsg.AddToolset(services)
	return nil
}

// registerLogs registers the logs toolset
func registerLogs(config *config.Config, tsg *toolsets.ToolsetGroup) error {
	// Determine the base URL and secret for logs
	baseURL := config.BaseURL
	secret := ""
	if config.Internal {
		return nil
	}

	// Create base client for logs
	c, err := createClient(baseURL, config, secret)
	if err != nil {
		return err
	}

	logClient := &client.LogService{Client: c}

	// Create the logs toolset
	logs := toolsets.NewToolset("logs", "Harness Logs related tools").
		AddReadTools(
			toolsets.NewServerTool(DownloadExecutionLogsTool(config, logClient)),
		)

	// Add toolset to the group
	tsg.AddToolset(logs)
	return nil
}

func registerCloudCostManagement(config *config.Config, tsg *toolsets.ToolsetGroup) error {
	// Determine the base URL and secret for CCM
	baseURL := config.BaseURL
	secret := config.NextgenCESecret
	if config.Internal {
		baseURL = config.NextgenCEBaseURL
	}

	// Create base client for CCM
	c, err := createClient(baseURL, config, secret)
	if err != nil {
		return err
	}

	ccmClient := &client.CloudCostManagementService{
		Client: c,
	}

	// Create the CCM toolset
	ccm := toolsets.NewToolset("ccm", "Harness Cloud Cost Management related tools").
		AddReadTools(
			toolsets.NewServerTool(GetCcmOverviewTool(config, ccmClient)),
			toolsets.NewServerTool(ListCcmCostCategoriesTool(config, ccmClient)),
			toolsets.NewServerTool(ListCcmCostCategoriesDetailTool(config, ccmClient)),
			toolsets.NewServerTool(GetCcmCostCategoryTool(config, ccmClient)),
		)

	// Add toolset to the group
	tsg.AddToolset(ccm)
	return nil
}

// registerGenai registers the genai toolset
func registerGenai(config *config.Config, tsg *toolsets.ToolsetGroup) error {
	// Skip registration for external mode for now
	if !config.Internal {
		return nil
	}

	// Determine the base URL and secret for genai service
	baseURL := config.GenaiBaseURL
	secret := config.GenaiSecret

	// Create base client for genai with the default timeout
	c, err := createClient(baseURL, config, secret, defaultGenaiTimeout)
	if err != nil {
		return err
	}

	genaiClient := &client.GenaiService{Client: c}

	// Create the genai toolset
	genai := toolsets.NewToolset("genai", "Harness GenAI tools").
		AddReadTools(
			toolsets.NewServerTool(AIDevOpsAgentTool(config, genaiClient)),
		)

	// Add toolset to the group
	tsg.AddToolset(genai)
	return nil
}

// registerDashboards registers the dashboards toolset
func registerDashboards(config *config.Config, tsg *toolsets.ToolsetGroup) error {
	// Determine the base URL for dashboards
	baseURL := config.BaseURL
	secret := ""
	if config.Internal {
		return nil
	}

	// Create base client for dashboards
	customTimeout := 30 * time.Second
	c, err := createClient(baseURL, config, secret, customTimeout)
	if err != nil {
		return err
	}

	dashboardClient := &client.DashboardService{Client: c}

	// Create the dashboards toolset
	dashboards := toolsets.NewToolset("dashboards", "Harness Dashboards related tools").
		AddReadTools(
			toolsets.NewServerTool(ListDashboardsTool(config, dashboardClient)),
			toolsets.NewServerTool(GetDashboardDataTool(config, dashboardClient)),
		)

	// Add toolset to the group
	tsg.AddToolset(dashboards)
	return nil
}

<<<<<<< HEAD
func registerAudit(config *config.Config, tsg *toolsets.ToolsetGroup) error {
	c, err := createClient(config.BaseURL, config, "")
	if err != nil {
		return err
	}
	auditService := &client.AuditService{Client: c}
	audit := toolsets.NewToolset("audit", "Audit log related tools").
		AddReadTools(
			toolsets.NewServerTool(ListUserAuditTrailTool(config, auditService)),
		)
	tsg.AddToolset(audit)
=======
// registerChaos registers the chaos toolset
func registerChaos(config *config.Config, tsg *toolsets.ToolsetGroup) error {
	// Determine the base URL and secret for CHAOS
	baseURL := config.BaseURL
	secret := config.ChaosManagerSvcSecret
	if config.Internal {
		baseURL = config.ChaosManagerSvcBaseURL
	}

	// Create base client for CHAOS
	customTimeout := 30 * time.Second
	c, err := createClient(baseURL, config, secret, customTimeout)
	if err != nil {
		return err
	}

	chaosClient := &client.ChaosService{
		Client:           c,
		UseInternalPaths: config.Internal,
	}

	// Create the CHAOS toolset
	chaos := toolsets.NewToolset("chaos", "Harness Chaos Engineering related tools").
		AddReadTools(
			toolsets.NewServerTool(ListExperimentsTool(config, chaosClient)),
			toolsets.NewServerTool(GetExperimentsTool(config, chaosClient)),
			toolsets.NewServerTool(GetExperimentRunsTool(config, chaosClient)),
			toolsets.NewServerTool(RunExperimentTool(config, chaosClient)),
		)

	// Add toolset to the group
	tsg.AddToolset(chaos)
>>>>>>> 40fda55c
	return nil
}<|MERGE_RESOLUTION|>--- conflicted
+++ resolved
@@ -87,11 +87,11 @@
 		return nil, err
 	}
 
-<<<<<<< HEAD
+	if err := registerChaos(config, tsg); err != nil {
+		return nil, err
+	}
+
 	if err := registerAudit(config, tsg); err != nil {
-=======
-	if err := registerChaos(config, tsg); err != nil {
->>>>>>> 40fda55c
 		return nil, err
 	}
 
@@ -550,19 +550,6 @@
 	return nil
 }
 
-<<<<<<< HEAD
-func registerAudit(config *config.Config, tsg *toolsets.ToolsetGroup) error {
-	c, err := createClient(config.BaseURL, config, "")
-	if err != nil {
-		return err
-	}
-	auditService := &client.AuditService{Client: c}
-	audit := toolsets.NewToolset("audit", "Audit log related tools").
-		AddReadTools(
-			toolsets.NewServerTool(ListUserAuditTrailTool(config, auditService)),
-		)
-	tsg.AddToolset(audit)
-=======
 // registerChaos registers the chaos toolset
 func registerChaos(config *config.Config, tsg *toolsets.ToolsetGroup) error {
 	// Determine the base URL and secret for CHAOS
@@ -595,6 +582,19 @@
 
 	// Add toolset to the group
 	tsg.AddToolset(chaos)
->>>>>>> 40fda55c
+	return nil
+}
+
+func registerAudit(config *config.Config, tsg *toolsets.ToolsetGroup) error {
+	c, err := createClient(config.BaseURL, config, "")
+	if err != nil {
+		return err
+	}
+	auditService := &client.AuditService{Client: c}
+	audit := toolsets.NewToolset("audit", "Audit log related tools").
+		AddReadTools(
+			toolsets.NewServerTool(ListUserAuditTrailTool(config, auditService)),
+		)
+	tsg.AddToolset(audit)
 	return nil
 }