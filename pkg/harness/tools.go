--- conflicted
+++ resolved
@@ -268,9 +268,9 @@
 			if err := modules.RegisterInfrastructure(config, tsg); err != nil {
 				return err
 			}
-<<<<<<< HEAD
 			if err := modules.RegisterRMGGenAI(config, tsg); err != nil {
-=======
+				return err
+			}
 			if err := modules.RegisterACM(config, tsg); err != nil {
 				return err
 			}
@@ -281,7 +281,6 @@
 				return err
 			}
 			if err := modules.RegisterPromptTools(config, tsg); err != nil {
->>>>>>> d57b7917
 				return err
 			}
 		} else {
@@ -376,10 +375,10 @@
 					if err := modules.RegisterInfrastructure(config, tsg); err != nil {
 						return err
 					}
-<<<<<<< HEAD
 				case "rmg":
 					if err := modules.RegisterRMGGenAI(config, tsg); err != nil {
-=======
+						return err
+					}
 				case "acm":
 					if err := modules.RegisterACM(config, tsg); err != nil {
 						return err
@@ -394,7 +393,6 @@
 					}
 				case "prompts":
 					if err := modules.RegisterPromptTools(config, tsg); err != nil {
->>>>>>> d57b7917
 						return err
 					}
 				}
