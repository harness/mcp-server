package tools

import (
	"context"
	"encoding/json"
	"fmt"
	"strings"

	"github.com/harness/harness-mcp/client"
	"github.com/harness/harness-mcp/client/dto"
	"github.com/harness/harness-mcp/cmd/harness-mcp-server/config"
	"github.com/harness/harness-mcp/pkg/ccmcommons"
	"github.com/harness/harness-mcp/pkg/harness/event"
	"github.com/harness/harness-mcp/pkg/harness/event/types"
	"github.com/harness/harness-mcp/pkg/utils"
	"github.com/mark3labs/mcp-go/mcp"
	"github.com/mark3labs/mcp-go/server"
<<<<<<< HEAD
	"github.com/harness/harness-mcp/pkg/utils"
	"github.com/harness/harness-mcp/pkg/ccmcommons"
	"strings"
	"log/slog"
=======
)

const (
	CCMPerspectiveRulesToolID    	= "validate_ccm_perspective_rules"
	CCMPerspectiveRuleEventType     = "perspective_rules_updated"
	FollowUpCreatePerspectivePrompt = "Create a new CCM perspective with these rules"
>>>>>>> 4a8fb70a
)

func ListCcmPerspectivesDetailTool(config *config.Config, client *client.CloudCostManagementService) (tool mcp.Tool, handler server.ToolHandlerFunc) {
	return mcp.NewTool("list_ccm_perspectives_detail",
			mcp.WithDescription("List the cost perspectives with advanced options in Harness Cloud Cost Management"),
			mcp.WithString("search_key",
				mcp.Description("Optional search key to filter perspectives"),
			),
			mcp.WithString("sort_type",
				mcp.Description("Sort type for the results (e.g., NAME, LAST_EDIT)"),
				mcp.DefaultString(dto.SortByTime),
				mcp.Enum(dto.SortByTime, dto.SortByCost, dto.SortByClusterCost, dto.SortByName),
			),
			mcp.WithString("sort_order",
				mcp.Description("Sort order for the results (e.g., ASCENDING, DESCENDING)"),
				mcp.DefaultString(dto.SortOrderDescending),
				mcp.Enum(dto.SortOrderAscending, dto.SortOrderDescending),
			),
			mcp.WithString("cloud_filter",
				mcp.Description("Filters for cloud and clusters (e.g., AWS, GCP, AZURE)"),
				mcp.Enum(dto.FilterByAws, dto.FilterByAzure, dto.FilterByGcp, dto.FilterByCluster, dto.FilterByDefault),
			),
			mcp.WithNumber("limit",
				mcp.DefaultNumber(5),
				mcp.Max(20),
				mcp.Description("Number of items per page"),
			),
			mcp.WithNumber("offset",
				mcp.DefaultNumber(1),
				mcp.Description("Offset or page number for pagination"),
			),
			WithScope(config, false),
		),
		func(ctx context.Context, request mcp.CallToolRequest) (*mcp.CallToolResult, error) {
			accountId, err := getAccountID(config, request)
			if err != nil {
				return mcp.NewToolResultError(err.Error()), nil
			}

			params := &dto.CCMListPerspectivesDetailOptions{}
			params.AccountIdentifier = accountId

			// Handle search key parameter
			searchKey, ok, err := OptionalParamOK[string](request, "search_key")
			if err != nil {
				return mcp.NewToolResultError(err.Error()), nil
			}
			if ok && searchKey != "" {
				params.SearchKey = searchKey
			}

			// Handle sort type parameter
			sortType, ok, err := OptionalParamOK[string](request, "sort_type")
			if err != nil {
				return mcp.NewToolResultError(err.Error()), nil
			}
			if ok && sortType != "" {
				params.SortType = sortType
			}

			// Handle sort order parameter
			sortOrder, ok, err := OptionalParamOK[string](request, "sort_order")
			if err != nil {
				return mcp.NewToolResultError(err.Error()), nil
			}
			if ok && sortOrder != "" {
				params.SortOrder = sortOrder
			}

			// Handle limit parameter
			limit, ok, err := OptionalParamOK[float64](request, "limit")
			if err != nil {
				return mcp.NewToolResultError(err.Error()), nil
			}
			if ok {
				params.Limit = utils.SafeFloatToInt32(limit, 5)
			}

			// Handle offset parameter
			offset, ok, err := OptionalParamOK[float64](request, "offset")
			if err != nil {
				return mcp.NewToolResultError(err.Error()), nil
			}
			if ok {
				params.Offset = utils.SafeFloatToInt32(offset, 1)
			}

			scope, err := FetchScope(config, request, false)
			if err != nil {
				return mcp.NewToolResultError(err.Error()), nil
			}

			data, err := client.ListPerspectivesDetail(ctx, scope, params)
			if err != nil {
				return nil, fmt.Errorf("failed to get CCM Perspectives: %w", err)
			}

			r, err := json.Marshal(data)
			if err != nil {
				return nil, fmt.Errorf("failed to marshal CCM Perspectives: %w", err)
			}

			return mcp.NewToolResultText(string(r)), nil
		}
}

func GetCcmPerspectiveTool(config *config.Config, client *client.CloudCostManagementService) (tool mcp.Tool, handler server.ToolHandlerFunc) {
	return mcp.NewTool("get_ccm_perspective",
			mcp.WithDescription("Get a perspective with advanced options in Harness Cloud Cost Management"),
			mcp.WithString("perspective_id",
				mcp.Description("Required perspective identifier."),
			),
			WithScope(config, false),
		),
		func(ctx context.Context, request mcp.CallToolRequest) (*mcp.CallToolResult, error) {
			accountId, err := getAccountID(config, request)
			if err != nil {
				return mcp.NewToolResultError(err.Error()), nil
			}

			perspectiveId, err := OptionalParam[string](request, "perspective_id")
			if err != nil {
				return mcp.NewToolResultError(err.Error()), nil
			}

			params := &dto.CCMGetPerspectiveOptions{}
			params.AccountIdentifier = accountId
			params.PerspectiveId = perspectiveId

			scope, err := FetchScope(config, request, false)
			if err != nil {
				return mcp.NewToolResultError(err.Error()), nil
			}

			data, err := client.GetPerspective(ctx, scope, params)
			if err != nil {
				return nil, fmt.Errorf("failed to get CCM Perspective: %w", err)
			}

			r, err := json.Marshal(data)
			if err != nil {
				return nil, fmt.Errorf("failed to marshal CCM Perspective: %w", err)
			}

			return mcp.NewToolResultText(string(r)), nil
		}
}

func GetLastPeriodCostCcmPerspectiveTool(config *config.Config, client *client.CloudCostManagementService) (tool mcp.Tool, handler server.ToolHandlerFunc) {

	defaultStartTime := utils.CurrentMMDDYYYY()
	return mcp.NewTool("get_last_period_cost_ccm_perspective",
			mcp.WithDescription("Get the last period cost for a perspective in Harness Cloud Cost Management"),
			mcp.WithString("account_id",
				mcp.Description("The account identifier"),
			),
			mcp.WithString("perspective_id",
				mcp.Description("Required perspective identifier."),
			),
			mcp.WithString("start_time",
				mcp.Required(),
				mcp.DefaultString(defaultStartTime),
				mcp.Description("Start time of the period in format MM/DD/YYYY. (e.g. 10/30/2025)"),
			),
			mcp.WithString("period",
				mcp.Description("Required period to get the cost for"),
				mcp.DefaultString(dto.PeriodMonthly),
				mcp.Enum(dto.PeriodDaily, dto.PeriodWeekly, dto.PeriodMonthly, dto.PeriodQuarterly, dto.PeriodYearly),
			),
			WithScope(config, false),
		),
		func(ctx context.Context, request mcp.CallToolRequest) (*mcp.CallToolResult, error) {

			accountId, err := getAccountID(config, request)
			if err != nil {
				return mcp.NewToolResultError(err.Error()), nil
			}

			perspectiveId, err := OptionalParam[string](request, "perspective_id")
			if err != nil {
				return mcp.NewToolResultError(err.Error()), nil
			}
			startTimeStr, err := OptionalParam[string](request, "start_time")
			if err != nil {
				return mcp.NewToolResultError(err.Error()), nil
			}

			startTime, err := utils.FormatMMDDYYYYToUnixMillis(startTimeStr)

			if err != nil {
				return mcp.NewToolResultError(err.Error()), nil
			}
			period, err := OptionalParam[string](request, "period")
			if err != nil {
				return mcp.NewToolResultError(err.Error()), nil
			}

			params := &dto.CCMGetLastPeriodCostPerspectiveOptions{}
			params.AccountIdentifier = accountId
			params.PerspectiveId = perspectiveId
			params.StartTime = startTime
			params.Period = period

			scope, err := FetchScope(config, request, false)
			if err != nil {
				return mcp.NewToolResultError(err.Error()), nil
			}

			data, err := client.GetLastCostPerspective(ctx, scope, params)
			if err != nil {
				return nil, fmt.Errorf("failed to get CCM Perspective: %w", err)
			}

			r, err := json.Marshal(data)
			if err != nil {
				return nil, fmt.Errorf("failed to marshal CCM Perspective: %w", err)
			}

			return mcp.NewToolResultText(string(r)), nil
		}
}

func GetLastTwelveMonthsCostCcmPerspectiveTool(config *config.Config, client *client.CloudCostManagementService) (tool mcp.Tool, handler server.ToolHandlerFunc) {

	defaultStartTime := utils.CurrentMMDDYYYY()
	return mcp.NewTool("get_last_twelve_months_cost_ccm_perspective",
			mcp.WithDescription("Get the last twelve months cost for a perspective in Harness Cloud Cost Management"),
			mcp.WithString("perspective_id",
				mcp.Description("Required perspective identifier."),
			),
			mcp.WithString("start_time",
				mcp.DefaultString(defaultStartTime),
				mcp.Description("Start time of the period in MM/DD/YYYY format (e.g. 04/01/2023)"),
			),
			// API Documentation specify that **only** YEARLY 'period' is supported
			// So, for now the value will be "Harcoded".
			// Same for 'breakdown' field, but supporting MONTHLY
			// Same for 'type' field, but supporting PREVIOUS_PERIOD_SPEND
			// TODO: Check with team.
			WithScope(config, false),
		),
		func(ctx context.Context, request mcp.CallToolRequest) (*mcp.CallToolResult, error) {

			accountId, err := getAccountID(config, request)
			if err != nil {
				return mcp.NewToolResultError(err.Error()), nil
			}

			perspectiveId, err := OptionalParam[string](request, "perspective_id")
			if err != nil {
				return mcp.NewToolResultError(err.Error()), nil
			}
			startTimeStr, err := OptionalParam[string](request, "start_time")
			if err != nil {
				return mcp.NewToolResultError(err.Error()), nil
			}
			startTime, err := utils.FormatMMDDYYYYToUnixMillis(startTimeStr)
			if err != nil {
				return mcp.NewToolResultError(err.Error()), nil
			}

			params := &dto.CCMGetLastTwelveMonthsCostPerspectiveOptions{}
			params.AccountIdentifier = accountId
			params.PerspectiveId = perspectiveId
			params.StartTime = startTime

			scope, err := FetchScope(config, request, false)
			if err != nil {
				return mcp.NewToolResultError(err.Error()), nil
			}

			data, err := client.GetLastTwelveMonthsCostPerspective(ctx, scope, params)
			if err != nil {
				return nil, fmt.Errorf("failed to get CCM Perspective: %w", err)
			}

			r, err := json.Marshal(data)
			if err != nil {
				return nil, fmt.Errorf("failed to marshal CCM Perspective: %w", err)
			}

			return mcp.NewToolResultText(string(r)), nil
		}
}

// Create perspective
func CreateCcmPerspectiveTool(config *config.Config, client *client.CloudCostManagementService) (tool mcp.Tool, handler server.ToolHandlerFunc) {
	return createOrUpdatePerspectiveTool(false),
		func(ctx context.Context, request mcp.CallToolRequest) (*mcp.CallToolResult, error) {
			return createOrUpdatePerspectiveHandler(config, client, ctx, request, false)
		}
}

// Update perspective
func UpdateCcmPerspectiveTool(config *config.Config, client *client.CloudCostManagementService) (tool mcp.Tool, handler server.ToolHandlerFunc) {
	return createOrUpdatePerspectiveTool(true),
		func(ctx context.Context, request mcp.CallToolRequest) (*mcp.CallToolResult, error) {
			return createOrUpdatePerspectiveHandler(config, client, ctx, request, true)
		}
}

<<<<<<< HEAD
func createOrUpdatePerspectiveTool(update bool) (tool mcp.Tool) {

	name := "create_ccm_perspective"
	description := `
			<INSERT_TOOL> Creates a Perspective in Harness Cloud Cost Management. This is a state-changing operation that creates a new object. 
			Before calling, summarize the proposed values and ask the user to confirm. Proceed ONLY if the user explicitly replies "yes".
		`
	if update {
		name = "update_ccm_perspective"		
		description = `
			<UPDATE_TOOL> Updates an existing Perspective in Harness Cloud Cost Management. This is a state-changing operation that modifies fields such as name, groupBy, filters, and timeRange. 
			Before calling, summarize the proposed changes and ask the user to confirm. Proceed ONLY if the user explicitly replies "yes".
		`
	}	
	
	options := []mcp.ToolOption{
		mcp.WithDescription(description),
			mcp.WithString("account_id",
				mcp.Description("The account identifier owner of the perspective"),
			),
			mcp.WithString("clone",
				mcp.DefaultBool(false),
				mcp.Description("Whether to clone the perspective or create a new one"),
			),
			mcp.WithString("update_total_cost",
				mcp.DefaultBool(false),
				mcp.Description("Whether to clone the perspective or create a new one"),
			),
			mcp.WithString("name",
				mcp.Required(),
				mcp.Description("Required perspective name"),
			),
			mcp.WithString("folder_id",
				mcp.Description("Idenfifier for the containing folder of the perspective"),
			),
			mcp.WithString("view_version",
				mcp.Required(),
				mcp.DefaultString("1"),
				mcp.Description("Required. Version of the view"),
			),
			mcp.WithString("view_time_range_type",
				mcp.Required(),
				mcp.Enum(dto.TimeRangeTypeLast7Days, dto.TimeRangeTypeLast30Days, dto.TimeRangeTypeLastMonth, dto.TimeRangeTypeCurrentMonth, dto.TimeRangeTypeCustom),
				mcp.DefaultString(dto.TimeRangeTypeLast7Days),
				mcp.Description("Containing folder identifier of the perspective"),
			),
			mcp.WithString("view_time_range_start",
				mcp.Description("Start time when using view_time_range_type=Custom. In format MM/DD/YYYY. ie: 04/30/2023 for April 30, 2023"),
			),
			mcp.WithString("view_time_range_end",
				mcp.Description("End time when using view_time_range_type=Custom. In format MM/DD/YYYY. ie: 04/30/2023 for April 30, 2023"),
			),
			mcp.WithArray("data_sources",
			mcp.Description(fmt.Sprintf("Supported data sources: %s", getSupportedDataSources())),
				mcp.Enum(dto.DataSourceAws, dto.DataSourceGcp, dto.DataSourceAzure, dto.DataSourceExternalData, dto.DataSourceCommon, dto.DataSourceCustom, dto.DataSourceBusinessMapping, dto.DataSourceLabel, dto.DataSourceLabelV2),
			),
			mcp.WithBoolean("view_pref_show_anomalies",
				mcp.DefaultBool(false),
				mcp.Description("Whether to show anomalies in the view"),
			),
			mcp.WithBoolean("view_pref_include_others",
				mcp.DefaultBool(false),
				mcp.Description("Whether to include other data in the view"),
			),
			mcp.WithBoolean("view_pref_include_unallocated_cost",
				mcp.DefaultBool(false),
				mcp.Description("Whether to include discounts in the view"),
			),
			mcp.WithBoolean("view_pref_aws_pref_include_discounts",
				mcp.DefaultBool(false),
				mcp.Description("Whether to include discounts in AWS view"),
			),
			mcp.WithBoolean("view_pref_aws_pref_include_credits",
				mcp.DefaultBool(false),
				mcp.Description("Whether to include credits in AWS view"),
			),
			mcp.WithBoolean("view_pref_aws_pref_include_refunds",
				mcp.DefaultBool(false),
				mcp.Description("Whether to include refunds in AWS view"),
			),
			mcp.WithBoolean("view_pref_aws_pref_include_taxes",
				mcp.DefaultBool(false),
				mcp.Description("Whether to include taxes in AWS view"),
			),
			mcp.WithString("view_pref_aws_pref_aws_cost",
				mcp.Enum(dto.AwsCostUnblended, dto.AwsCostBlended),
				mcp.Description(fmt.Sprintf("How to show AWS cost (%s, %s)", dto.AwsCostUnblended, dto.AwsCostBlended)),
				mcp.DefaultString(dto.AwsCostUnblended),
			),
			mcp.WithBoolean("view_pref_gcp_pref_include_discounts",
				mcp.DefaultBool(false),
				mcp.Description("Whether to include discounts"),
			),
			mcp.WithBoolean("view_pref_gcp_pref_include_taxes",
				mcp.DefaultBool(false),
				mcp.Description("Whether to include taxes"),
			),
			mcp.WithString("view_pref_azure_pref_cost_type",
				mcp.Enum(dto.AzureCostTypeActual, dto.AzureCostTypeAmortized),
				mcp.Description(fmt.Sprintf("How to show AZURE cost (%s, %s)", dto.AzureCostTypeActual, dto.AzureCostTypeAmortized)),
			),
			mcp.WithString("view_type",
				mcp.Required(),
				mcp.Description(fmt.Sprintf("View type (%s, %s, %s)", dto.ViewTypeSample, dto.ViewTypeCustomer, dto.ViewTypeDefault)),
				mcp.DefaultString(dto.ViewTypeDefault),
			),
			mcp.WithString("view_state",
				mcp.Required(),
				mcp.DefaultString(dto.ViewStateCompleted),
				mcp.Enum(dto.ViewStateDraft, dto.ViewStateCompleted),
				mcp.Description("State of view. Set to completed if it is not provided."),
			),
			mcp.WithToolAnnotation(mcp.ToolAnnotation{
				ReadOnlyHint:    utils.ToBoolPtr(false),
				DestructiveHint: utils.ToBoolPtr(true),
			}),
			createPerspectiveRules(),
			createPerspectiveVisualization(),
	}

	if update {
		options = append(options, 
			mcp.WithString("perspective_id",
				mcp.Required(),
				mcp.Description("The identifier of the perspective to update."),
			),
		)
	}

	return mcp.NewTool(name, options...)
=======
	return mcp.NewTool("create_ccm_perspective",
		mcp.WithDescription("Get the last twelve months cost for a perspective in Harness Cloud Cost Management"),
		mcp.WithString("account_id",
			mcp.Description("The account identifier owner of the perspective"),
		),
		mcp.WithString("clone",
			mcp.DefaultBool(false),
			mcp.Description("Whether to clone the perspective or create a new one"),
		),
		mcp.WithString("update_total_cost",
			mcp.DefaultBool(false),
			mcp.Description("Whether to clone the perspective or create a new one"),
		),
		mcp.WithString("name",
			mcp.Required(),
			mcp.Description("Required perspective name"),
		),
		mcp.WithString("folder_id",
			mcp.Description("Idenfifier for the containing folder of the perspective"),
		),
		mcp.WithString("view_version",
			mcp.Required(),
			mcp.DefaultString("1"),
			mcp.Description("Required. Version of the view"),
		),
		mcp.WithString("view_time_range_type",
			mcp.Required(),
			mcp.Enum(dto.TimeRangeTypeLast7Days, dto.TimeRangeTypeLast30Days, dto.TimeRangeTypeLastMonth, dto.TimeRangeTypeCurrentMonth, dto.TimeRangeTypeCustom),
			mcp.DefaultString(dto.TimeRangeTypeLast7Days),
			mcp.Description("Containing folder identifier of the perspective"),
		),
		mcp.WithString("view_time_range_start",
			mcp.Description("Start time when using view_time_range_type=Custom. In format MM/DD/YYYY. ie: 04/30/2023 for April 30, 2023"),
		),
		mcp.WithString("view_time_range_end",
			mcp.Description("End time when using view_time_range_type=Custom. In format MM/DD/YYYY. ie: 04/30/2023 for April 30, 2023"),
		),
		mcp.WithArray("data_sources",
			mcp.Description(fmt.Sprintf("Supported data sources: %s", getSupportedDataSources())),
			mcp.Enum(dto.DataSourceAws, dto.DataSourceGcp, dto.DataSourceAzure, dto.DataSourceExternalData, dto.DataSourceCommon, dto.DataSourceCustom, dto.DataSourceBusinessMapping, dto.DataSourceLabel, dto.DataSourceLabelV2),
		),
		mcp.WithBoolean("view_pref_show_anomalies",
			mcp.DefaultBool(false),
			mcp.Description("Whether to show anomalies in the view"),
		),
		mcp.WithBoolean("view_pref_include_others",
			mcp.DefaultBool(false),
			mcp.Description("Whether to include other data in the view"),
		),
		mcp.WithBoolean("view_pref_include_unallocated_cost",
			mcp.DefaultBool(false),
			mcp.Description("Whether to include discounts in the view"),
		),
		mcp.WithBoolean("view_pref_aws_pref_include_discounts",
			mcp.DefaultBool(false),
			mcp.Description("Whether to include discounts in AWS view"),
		),
		mcp.WithBoolean("view_pref_aws_pref_include_credits",
			mcp.DefaultBool(false),
			mcp.Description("Whether to include credits in AWS view"),
		),
		mcp.WithBoolean("view_pref_aws_pref_include_refunds",
			mcp.DefaultBool(false),
			mcp.Description("Whether to include refunds in AWS view"),
		),
		mcp.WithBoolean("view_pref_aws_pref_include_taxes",
			mcp.DefaultBool(false),
			mcp.Description("Whether to include taxes in AWS view"),
		),
		mcp.WithString("view_pref_aws_pref_aws_cost",
			mcp.Enum(dto.AwsCostUnblended, dto.AwsCostBlended),
			mcp.Description(fmt.Sprintf("How to show AWS cost (%s, %s)", dto.AwsCostUnblended, dto.AwsCostBlended)),
			mcp.DefaultString(dto.AwsCostUnblended),
		),
		mcp.WithBoolean("view_pref_gcp_pref_include_discounts",
			mcp.DefaultBool(false),
			mcp.Description("Whether to include discounts"),
		),
		mcp.WithBoolean("view_pref_gcp_pref_include_taxes",
			mcp.DefaultBool(false),
			mcp.Description("Whether to include taxes"),
		),
		mcp.WithString("view_pref_azure_pref_cost_type",
			mcp.Enum(dto.AzureCostTypeActual, dto.AzureCostTypeAmortized),
			mcp.Description(fmt.Sprintf("How to show AZURE cost (%s, %s)", dto.AzureCostTypeActual, dto.AzureCostTypeAmortized)),
		),
		mcp.WithString("view_type",
			mcp.Required(),
			mcp.Description(fmt.Sprintf("View type (%s, %s, %s)", dto.ViewTypeSample, dto.ViewTypeCustomer, dto.ViewTypeDefault)),
			mcp.DefaultString(dto.ViewTypeDefault),
		),
		mcp.WithString("view_state",
			mcp.Required(),
			mcp.DefaultString(dto.ViewStateCompleted),
			mcp.Enum(dto.ViewStateDraft, dto.ViewStateCompleted),
			mcp.Description("State of view. Set to completed if it is not provided."),
		),
		createPerspectiveRules(),
	)
>>>>>>> 4a8fb70a
}

func createOrUpdatePerspectiveHandler(
	config *config.Config, 
	client *client.CloudCostManagementService, 
	ctx context.Context, 
	request mcp.CallToolRequest,
	update bool,
) (*mcp.CallToolResult, error) {

	// Account Id for querystring.
	accountId, err := getAccountID(config, request)
	if err != nil {
		return mcp.NewToolResultError(err.Error()), nil
	}
	
	perspectiveId := "" 
	if update {
		perspectiveId, err = OptionalParam[string](request, "perspective_id")
		if err != nil {
			return mcp.NewToolResultError(err.Error()), nil
		}
	}

	perspectiveAccountId, err := OptionalParam[string](request, "account_id")
	if err != nil {
		return mcp.NewToolResultError(err.Error()), nil
	}

	clone, err := OptionalParam[bool](request, "clone")
	if err != nil {
		return mcp.NewToolResultError(err.Error()), nil
	}

	updateTotalCost, err := OptionalParam[bool](request, "update_total_cost")
	if err != nil {
		return mcp.NewToolResultError(err.Error()), nil
	}

	name, err := OptionalParam[string](request, "name")
	if err != nil {
		return mcp.NewToolResultError(err.Error()), nil
	}

	folderId, err := OptionalParam[string](request, "folder_id")
	if err != nil {
		return mcp.NewToolResultError(err.Error()), nil
	}

	viewVersion, err := OptionalParam[string](request, "view_version")
	if err != nil {
		return mcp.NewToolResultError(err.Error()), nil
	}

	viewTimeRangeType, err := OptionalParam[string](request, "view_time_range_type")
	if err != nil {
		return mcp.NewToolResultError(err.Error()), nil
	}

	viewType, err := OptionalParam[string](request, "view_type")
	if err != nil {
		return mcp.NewToolResultError(err.Error()), nil
	}

	viewState, err := OptionalParam[string](request, "view_state")
	if err != nil {
		return mcp.NewToolResultError(err.Error()), nil
	}

	params := &dto.CCMCreatePerspectiveOptions{}
	if update {
		params.Body.UUID = perspectiveId
	}
	params.AccountId = accountId
	params.Clone = clone
	params.UpdateTotalCost = updateTotalCost
	if perspectiveAccountId != "" {
		params.Body.AccountId = perspectiveAccountId
	}
	params.Body.Name = name
	params.Body.FolderId = folderId
	params.Body.ViewVersion = viewVersion
	params.Body.ViewTimeRange.ViewTimeRangeType = viewTimeRangeType

	if viewTimeRangeType == dto.TimeRangeTypeCustom {
		viewTimeRangeStartString, err := OptionalParam[string](request, "view_time_range_start")
		if err != nil {
			return mcp.NewToolResultError(err.Error()), nil
		}

		viewTimeRangeEndString, err := OptionalParam[string](request, "view_time_range_end")
		if err != nil {
			return mcp.NewToolResultError(err.Error()), nil
		}

		viewTimeRangeStart, err := utils.FormatMMDDYYYYToUnixMillis(viewTimeRangeStartString)
		if err != nil {
			return mcp.NewToolResultError(err.Error()), nil
		}

		viewTimeRangeEnd, err := utils.FormatMMDDYYYYToUnixMillis(viewTimeRangeEndString)
		if err != nil {
			return mcp.NewToolResultError(err.Error()), nil
		}
		params.Body.ViewTimeRange.StartTime = viewTimeRangeStart
		params.Body.ViewTimeRange.EndTime = viewTimeRangeEnd
	} else {
		params.Body.ViewTimeRange.StartTime = 0
		params.Body.ViewTimeRange.EndTime = 0
	}

	viewPrefShowAnomalies, err := OptionalParam[bool](request, "view_pref_show_anomalies")
	if err != nil {
		return mcp.NewToolResultError(err.Error()), nil
	}

	viewPrefIncludeOthers, err := OptionalParam[bool](request, "view_pref_include_others")
	if err != nil {
		return mcp.NewToolResultError(err.Error()), nil
	}

	viewPrefIncludeUnallocatedCost, err := OptionalParam[bool](request, "view_pref_include_unallocated_cost")
	if err != nil {
		return mcp.NewToolResultError(err.Error()), nil
	}

	viewPrefAwsPrefIncludeDiscounts, err := OptionalParam[bool](request, "view_pref_aws_pref_include_discounts")
	if err != nil {
		return mcp.NewToolResultError(err.Error()), nil
	}

	viewPrefAwsPrefIncludeCredits, err := OptionalParam[bool](request, "view_pref_aws_pref_include_credits")
	if err != nil {
		return mcp.NewToolResultError(err.Error()), nil
	}

	viewPrefAwsPrefIncludeRefunds, err := OptionalParam[bool](request, "view_pref_aws_pref_include_refunds")
	if err != nil {
		return mcp.NewToolResultError(err.Error()), nil
	}

	viewPrefAwsPrefIncludeTaxes, err := OptionalParam[bool](request, "view_pref_aws_pref_include_taxes")
	if err != nil {
		return mcp.NewToolResultError(err.Error()), nil
	}

	viewPrefAwsPrefAwsCost, err := OptionalParam[string](request, "view_pref_aws_pref_aws_cost")
	if err != nil {
		return mcp.NewToolResultError(err.Error()), nil
	}

	viewPrefGcpPrefIncludeDiscounts, err := OptionalParam[bool](request, "view_pref_gcp_pref_include_discounts")
	if err != nil {
		return mcp.NewToolResultError(err.Error()), nil
	}

	viewPrefGcpPrefIncludeTaxes, err := OptionalParam[bool](request, "view_pref_gcp_pref_include_taxes")
	if err != nil {
		return mcp.NewToolResultError(err.Error()), nil
	}

	viewPrefAzureViewPrefCostType, err := OptionalParam[string](request, "view_pref_azure_pref_cost_type")
	if err != nil {
		return mcp.NewToolResultError(err.Error()), nil
	}

	dataSources, err := OptionalStringArrayParam(request, "data_sources")
	if err != nil {
		return mcp.NewToolResultError(err.Error()), nil
	}
	if dataSources != nil {
		params.Body.DataSources = dataSources
	}
	params.Body.ViewPreferences.ShowAnomalies = viewPrefShowAnomalies
	params.Body.ViewPreferences.IncludeOthers = viewPrefIncludeOthers
	params.Body.ViewPreferences.IncludeUnallocatedCost = viewPrefIncludeUnallocatedCost
	params.Body.ViewPreferences.AwsPreferences.IncludeDiscounts = viewPrefAwsPrefIncludeDiscounts
	params.Body.ViewPreferences.AwsPreferences.IncludeCredits = viewPrefAwsPrefIncludeCredits
	params.Body.ViewPreferences.AwsPreferences.IncludeRefunds = viewPrefAwsPrefIncludeRefunds
	params.Body.ViewPreferences.AwsPreferences.IncludeTaxes = viewPrefAwsPrefIncludeTaxes
	params.Body.ViewPreferences.AwsPreferences.AwsCost = viewPrefAwsPrefAwsCost
	params.Body.ViewPreferences.GcpPreferences.IncludeDiscounts = viewPrefGcpPrefIncludeDiscounts
	params.Body.ViewPreferences.GcpPreferences.IncludeTaxes = viewPrefGcpPrefIncludeTaxes
	params.Body.ViewPreferences.AzureViewPreferences.CostType = viewPrefAzureViewPrefCostType

	viewRules, err := OptionalAnyArrayParam(request, "view_rules")
	if err != nil {
		return mcp.NewToolResultError("Error extracting rules from request. Check JSON format: " + err.Error()), nil
	}

	if viewRules == nil {
		viewRules = []any{}
	}

<<<<<<< HEAD
	if len(viewRules) > 0 {
		slog.Debug("viewRules", "viewRules", viewRules)
		rules, err := ccmcommons. AdaptViewRulesMap(viewRules) 
=======
	if viewRules != nil {
		rules, err := ccmcommons.AdaptViewRulesMap(viewRules)
>>>>>>> 4a8fb70a
		if err != nil {
			return mcp.NewToolResultError("Error processing view rules from request. Check JSON format: " + err.Error()), nil
		}
		params.Body.ViewRules = rules
	} else {
		params.Body.ViewRules = []dto.CCMViewRule{}
	}

	viewVisualization, err := OptionalParam[map[string]any](request, "view_visualization")
	if err != nil {
		return mcp.NewToolResultError("Error extracting visualization options from request. Check JSON format: " + err.Error()), nil
	}
	if len(viewVisualization) > 0 {
		slog.Debug("viewVisualization", "viewVisualization", viewVisualization)
		viewVisual, err := ccmcommons. AdaptViewVisualization(viewVisualization) 
		if err != nil {
			return mcp.NewToolResultError("Error processing visualization options from request. Check JSON format: " + err.Error()), nil
		}
		params.Body.ViewVisualization = viewVisual
	}

	params.Body.ViewType = viewType
	params.Body.ViewState = viewState
	scope, err := FetchScope(config, request, false)
	if err != nil {
		return mcp.NewToolResultError(err.Error()), nil
	}

	data, err := client.CreateOrUpdatePerspective(ctx, scope, params, update)
	if err != nil {
		return nil, fmt.Errorf("failed to create CCM Perspective: %w", err)
	}

	r, err := json.Marshal(data)
	if err != nil {
		return nil, fmt.Errorf("failed to marshal CCM Perspective: %w", err)
	}

	return mcp.NewToolResultText(string(r)), nil
}

func getSupportedDataSources() string {
	return strings.Join([]string{
		dto.DataSourceAws,
		dto.DataSourceGcp,
		dto.DataSourceAzure,
		dto.DataSourceExternalData,
		dto.DataSourceCommon,
		dto.DataSourceCustom,
		dto.DataSourceBusinessMapping,
		dto.DataSourceLabel,
		dto.DataSourceLabelV2,
	}, ", ")
}

func getSupportedFieldId() string {
	return strings.Join([]string{
		dto.FieldIdCluster,
		dto.FieldIdAws,
		dto.FieldIdGcp,
		dto.FieldIdAzure,
		dto.FieldIdExternalData,
		dto.FieldIdCommon,
		dto.FieldIdCustom,
		dto.FieldIdBusinessMapping,
		dto.FieldIdLabel,
		dto.FieldIdLabelV2,
	}, ", ")
}

func createPerspectiveRules() mcp.ToolOption {
	// option_description := fmt.Sprintf(" field %s. The format for this field is: {\"field\": \"field_name\", \"value\": \"field_value\"}.",group_by_options),

	var fieldDescription = `
A list of view rules that define the filtering logic for this Perspective. Each rule contains one or more view conditions specifying which data to include or exclude from the Perspective. These conditions allow filtering by dimensions such as Kubernetes clusters, cloud providers (AWS, GCP, Azure), business mappings, custom fields, and labels.

Each viewCondition includes:

The filter type (currently only ViewIdCondition is supported),

A viewField specifying the dimension to filter on (e.g., cost category or resource type),

An identifier defining the field source (e.g., "CLUSTER", "AWS", "LABEL_V2", etc.),

An operator such as "IN", "EQUALS", or "LIKE",

A list of values used in the condition.

Use this field to define precise inclusion/exclusion logic for data shown in the Perspective.
`

	return mcp.WithArray(
		"view_rules",
		mcp.Description(fieldDescription),
		mcp.Items(map[string]any{
			"view_conditions": map[string]any{
				"type":        "array",
				"description": getConditionInstructions(),
				"items": map[string]any{
					"type": "object",
					"properties": map[string]any{
						"view_field": map[string]any{
							"type":        "object",
							"description": getFilterInstructions(),
							"properties": map[string]any{
								"field_id":        map[string]any{"type": "string"},
								"field_name":      map[string]any{"type": "string"},
								"identifier":      map[string]any{"type": "string"},
								"identifier_name": map[string]any{"type": "string"},
							},
							"required": []string{"field_id", "field_name", "identifier"},
						},
						"view_operator": map[string]any{
							"type":        "string",
							"description": getOperatorsDescription(),
							"enum":        getSupportedOperators(),
						},
						"values": map[string]any{
							"type":  "array",
							"items": map[string]any{"type": "string"},
						},
					},
					"required": []string{"type", "view_field", "view_operator", "values"},
				},
			},
		}),
	)
}

func getFilterInstructions() string {
	return ccmcommons.GetFilterInstructions()
}

func getSupportedOperators() []string {
	return ccmcommons.GetSupportedOperators()
}

func getConditionInstructions() string {
	return ccmcommons.GetConditionInstructions()
}

func getOperatorsDescription() string {
	return ccmcommons.OperatorsDescription
}
func GetOperatorsDescription() string {
	return ccmcommons.OperatorsDescription
}

<<<<<<< HEAD
func createPerspectiveVisualization() mcp.ToolOption {
	var fieldDescription = `
Defines how the Perspective data is visualized. This includes the granularity of data points, the grouping field, and the chart type.

- granularity: The time interval for data aggregation (e.g., DAY).
- groupBy: The field used to group data in the visualization, including fieldId, fieldName, identifier, and identifierName.
- chartType: The type of chart to display (e.g., STACKED_TIME_SERIES).
`
	return mcp.WithObject(
		"view_visualization",
		mcp.Description(fieldDescription),
		mcp.Properties(map[string]any{
			"granularity": map[string]any{
				"type":        "string",
				"description": "The time interval for data aggregation (e.g., DAY).",
				"enum":        []string{dto.GranularityDay, dto.GranularityWeek, dto.GranularityMonth},
			},
			"group_by": map[string]any{
				"type":        "object",
				"description": "The field used to group data in the visualization.",
				"properties": map[string]any{
					"field_id":         map[string]any{"type": "string"},
					"field_name":       map[string]any{"type": "string"},
					"identifier":       map[string]any{"type": "string"},
					"identifier_name":  map[string]any{"type": "string"},
				},
				"required": []string{"field_id", "field_name", "identifier"},
			},
			"chart_type": map[string]any{
				"type":        "string",
				"description": "The type of chart to display.",
				"default":     dto.GraphTypeStackedTimeSeries,
				"enum":        []string{dto.GraphTypeStackedTimeSeries, dto.GraphTypeStackedLineChart},
			},
		}),
	)
}


func DeleteCcmPerspectiveTool(config *config.Config, client *client.CloudCostManagementService) (tool mcp.Tool, handler server.ToolHandlerFunc) {
	description := `
			<DELETE_TOOL> Permanently deletes a Perspective in Harness Cloud Cost Management (destructive action). 
		This cannot be undone. Before calling, show the Perspective identifier (and name if available), warn that deletion is irreversible, and proceed ONLY if the user replies "yes".
	`
	return mcp.NewTool("delete_ccm_perspective",
			mcp.WithDescription(description),
			mcp.WithString("perspective_id",
				mcp.Description("Identifier of the perspective to delete"),
			),
			mcp.WithToolAnnotation(mcp.ToolAnnotation{
				ReadOnlyHint:    utils.ToBoolPtr(false),
				DestructiveHint: utils.ToBoolPtr(true),
			}),
			WithScope(config, false),
		),
		func(ctx context.Context, request mcp.CallToolRequest) (*mcp.CallToolResult, error) {
			accountId, err := getAccountID(config, request)
=======
// GetCcmPerspectiveRulesTool creates a tool for validating perspective rules JSON format
func GetCcmPerspectiveRulesTool(config *config.Config) (tool mcp.Tool, handler server.ToolHandlerFunc) {
	return mcp.NewTool(CCMPerspectiveRulesToolID,
			mcp.WithDescription("Validate perspective rules JSON format in Harness Cloud Cost Management and add custom event"),
			// Using the same rules schema as in createPerspectiveTool for consistency
			createPerspectiveRules(),
		),
		func(ctx context.Context, request mcp.CallToolRequest) (*mcp.CallToolResult, error) {

			viewRules, err := OptionalAnyArrayParam(request, "view_rules")
>>>>>>> 4a8fb70a
			if err != nil {
				return mcp.NewToolResultError(err.Error()), nil
			}

<<<<<<< HEAD
			// Handle search key parameter
			perspectiveId, err := OptionalParam[string](request, "perspective_id")
=======
			adaptedViewRules, err := ccmcommons.AdaptViewRulesMap(viewRules)
>>>>>>> 4a8fb70a
			if err != nil {
				return mcp.NewToolResultError(err.Error()), nil
			}

<<<<<<< HEAD
			scope, err := FetchScope(config, request, false)
			if err != nil {
				return mcp.NewToolResultError(err.Error()), nil
			}

			data, err := client.DeletePerspective(ctx, scope, accountId, perspectiveId)
			if err != nil {
				return mcp.NewToolResultError("failed to delete a CCM Perspective:" + err.Error()), nil
			}

			r, err := json.Marshal(data)
			if err != nil {
				return mcp.NewToolResultError("Failed to marshal a CCM delete response:" + err.Error()), nil
			}
			return mcp.NewToolResultText(string(r)), nil
=======
			responseContents := []mcp.Content{}

			viewRulesEvent := event.NewCustomEvent(CCMPerspectiveRuleEventType, map[string]any{
				"viewRules": adaptedViewRules,
			})

			// Create embedded resources for the OPA event
			eventResource, err := viewRulesEvent.CreateEmbeddedResource()
			if err != nil {
				return mcp.NewToolResultError(err.Error()), nil
			} else {
				responseContents = append(responseContents, eventResource)
			}

			// Create an Action Event with the suggestions
			promptEvent := types.NewActionEvent([]string{FollowUpCreatePerspectivePrompt})

			// Convert to an embedded resource
			promptResource, err := promptEvent.CreateEmbeddedResource()
			if err != nil {
				return mcp.NewToolResultError(err.Error()), nil
			} else {
				responseContents = append(responseContents, promptResource)
			}

			return &mcp.CallToolResult{
				Content: responseContents,
			}, nil
>>>>>>> 4a8fb70a
		}
}<|MERGE_RESOLUTION|>--- conflicted
+++ resolved
@@ -5,6 +5,8 @@
 	"encoding/json"
 	"fmt"
 	"strings"
+
+	"log/slog"
 
 	"github.com/harness/harness-mcp/client"
 	"github.com/harness/harness-mcp/client/dto"
@@ -15,19 +17,12 @@
 	"github.com/harness/harness-mcp/pkg/utils"
 	"github.com/mark3labs/mcp-go/mcp"
 	"github.com/mark3labs/mcp-go/server"
-<<<<<<< HEAD
-	"github.com/harness/harness-mcp/pkg/utils"
-	"github.com/harness/harness-mcp/pkg/ccmcommons"
-	"strings"
-	"log/slog"
-=======
 )
 
 const (
-	CCMPerspectiveRulesToolID    	= "validate_ccm_perspective_rules"
+	CCMPerspectiveRulesToolID       = "validate_ccm_perspective_rules"
 	CCMPerspectiveRuleEventType     = "perspective_rules_updated"
 	FollowUpCreatePerspectivePrompt = "Create a new CCM perspective with these rules"
->>>>>>> 4a8fb70a
 )
 
 func ListCcmPerspectivesDetailTool(config *config.Config, client *client.CloudCostManagementService) (tool mcp.Tool, handler server.ToolHandlerFunc) {
@@ -97,7 +92,6 @@
 				params.SortOrder = sortOrder
 			}
 
-			// Handle limit parameter
 			limit, ok, err := OptionalParamOK[float64](request, "limit")
 			if err != nil {
 				return mcp.NewToolResultError(err.Error()), nil
@@ -161,7 +155,6 @@
 			if err != nil {
 				return mcp.NewToolResultError(err.Error()), nil
 			}
-
 			data, err := client.GetPerspective(ctx, scope, params)
 			if err != nil {
 				return nil, fmt.Errorf("failed to get CCM Perspective: %w", err)
@@ -221,9 +214,6 @@
 				return mcp.NewToolResultError(err.Error()), nil
 			}
 			period, err := OptionalParam[string](request, "period")
-			if err != nil {
-				return mcp.NewToolResultError(err.Error()), nil
-			}
 
 			params := &dto.CCMGetLastPeriodCostPerspectiveOptions{}
 			params.AccountIdentifier = accountId
@@ -329,140 +319,23 @@
 		}
 }
 
-<<<<<<< HEAD
 func createOrUpdatePerspectiveTool(update bool) (tool mcp.Tool) {
 
 	name := "create_ccm_perspective"
 	description := `
-			<INSERT_TOOL> Creates a Perspective in Harness Cloud Cost Management. This is a state-changing operation that creates a new object. 
-			Before calling, summarize the proposed values and ask the user to confirm. Proceed ONLY if the user explicitly replies "yes".
+		<INSERT_TOOL> Creates a Perspective in Harness Cloud Cost Management. This is a state-changing operation that creates a new object. 
+		Before calling, summarize the proposed values and ask the user to confirm. Proceed ONLY if the user explicitly replies "yes".
 		`
 	if update {
-		name = "update_ccm_perspective"		
+		name = "update_ccm_perspective"
 		description = `
 			<UPDATE_TOOL> Updates an existing Perspective in Harness Cloud Cost Management. This is a state-changing operation that modifies fields such as name, groupBy, filters, and timeRange. 
 			Before calling, summarize the proposed changes and ask the user to confirm. Proceed ONLY if the user explicitly replies "yes".
-		`
-	}	
-	
+			`
+	}
+
 	options := []mcp.ToolOption{
 		mcp.WithDescription(description),
-			mcp.WithString("account_id",
-				mcp.Description("The account identifier owner of the perspective"),
-			),
-			mcp.WithString("clone",
-				mcp.DefaultBool(false),
-				mcp.Description("Whether to clone the perspective or create a new one"),
-			),
-			mcp.WithString("update_total_cost",
-				mcp.DefaultBool(false),
-				mcp.Description("Whether to clone the perspective or create a new one"),
-			),
-			mcp.WithString("name",
-				mcp.Required(),
-				mcp.Description("Required perspective name"),
-			),
-			mcp.WithString("folder_id",
-				mcp.Description("Idenfifier for the containing folder of the perspective"),
-			),
-			mcp.WithString("view_version",
-				mcp.Required(),
-				mcp.DefaultString("1"),
-				mcp.Description("Required. Version of the view"),
-			),
-			mcp.WithString("view_time_range_type",
-				mcp.Required(),
-				mcp.Enum(dto.TimeRangeTypeLast7Days, dto.TimeRangeTypeLast30Days, dto.TimeRangeTypeLastMonth, dto.TimeRangeTypeCurrentMonth, dto.TimeRangeTypeCustom),
-				mcp.DefaultString(dto.TimeRangeTypeLast7Days),
-				mcp.Description("Containing folder identifier of the perspective"),
-			),
-			mcp.WithString("view_time_range_start",
-				mcp.Description("Start time when using view_time_range_type=Custom. In format MM/DD/YYYY. ie: 04/30/2023 for April 30, 2023"),
-			),
-			mcp.WithString("view_time_range_end",
-				mcp.Description("End time when using view_time_range_type=Custom. In format MM/DD/YYYY. ie: 04/30/2023 for April 30, 2023"),
-			),
-			mcp.WithArray("data_sources",
-			mcp.Description(fmt.Sprintf("Supported data sources: %s", getSupportedDataSources())),
-				mcp.Enum(dto.DataSourceAws, dto.DataSourceGcp, dto.DataSourceAzure, dto.DataSourceExternalData, dto.DataSourceCommon, dto.DataSourceCustom, dto.DataSourceBusinessMapping, dto.DataSourceLabel, dto.DataSourceLabelV2),
-			),
-			mcp.WithBoolean("view_pref_show_anomalies",
-				mcp.DefaultBool(false),
-				mcp.Description("Whether to show anomalies in the view"),
-			),
-			mcp.WithBoolean("view_pref_include_others",
-				mcp.DefaultBool(false),
-				mcp.Description("Whether to include other data in the view"),
-			),
-			mcp.WithBoolean("view_pref_include_unallocated_cost",
-				mcp.DefaultBool(false),
-				mcp.Description("Whether to include discounts in the view"),
-			),
-			mcp.WithBoolean("view_pref_aws_pref_include_discounts",
-				mcp.DefaultBool(false),
-				mcp.Description("Whether to include discounts in AWS view"),
-			),
-			mcp.WithBoolean("view_pref_aws_pref_include_credits",
-				mcp.DefaultBool(false),
-				mcp.Description("Whether to include credits in AWS view"),
-			),
-			mcp.WithBoolean("view_pref_aws_pref_include_refunds",
-				mcp.DefaultBool(false),
-				mcp.Description("Whether to include refunds in AWS view"),
-			),
-			mcp.WithBoolean("view_pref_aws_pref_include_taxes",
-				mcp.DefaultBool(false),
-				mcp.Description("Whether to include taxes in AWS view"),
-			),
-			mcp.WithString("view_pref_aws_pref_aws_cost",
-				mcp.Enum(dto.AwsCostUnblended, dto.AwsCostBlended),
-				mcp.Description(fmt.Sprintf("How to show AWS cost (%s, %s)", dto.AwsCostUnblended, dto.AwsCostBlended)),
-				mcp.DefaultString(dto.AwsCostUnblended),
-			),
-			mcp.WithBoolean("view_pref_gcp_pref_include_discounts",
-				mcp.DefaultBool(false),
-				mcp.Description("Whether to include discounts"),
-			),
-			mcp.WithBoolean("view_pref_gcp_pref_include_taxes",
-				mcp.DefaultBool(false),
-				mcp.Description("Whether to include taxes"),
-			),
-			mcp.WithString("view_pref_azure_pref_cost_type",
-				mcp.Enum(dto.AzureCostTypeActual, dto.AzureCostTypeAmortized),
-				mcp.Description(fmt.Sprintf("How to show AZURE cost (%s, %s)", dto.AzureCostTypeActual, dto.AzureCostTypeAmortized)),
-			),
-			mcp.WithString("view_type",
-				mcp.Required(),
-				mcp.Description(fmt.Sprintf("View type (%s, %s, %s)", dto.ViewTypeSample, dto.ViewTypeCustomer, dto.ViewTypeDefault)),
-				mcp.DefaultString(dto.ViewTypeDefault),
-			),
-			mcp.WithString("view_state",
-				mcp.Required(),
-				mcp.DefaultString(dto.ViewStateCompleted),
-				mcp.Enum(dto.ViewStateDraft, dto.ViewStateCompleted),
-				mcp.Description("State of view. Set to completed if it is not provided."),
-			),
-			mcp.WithToolAnnotation(mcp.ToolAnnotation{
-				ReadOnlyHint:    utils.ToBoolPtr(false),
-				DestructiveHint: utils.ToBoolPtr(true),
-			}),
-			createPerspectiveRules(),
-			createPerspectiveVisualization(),
-	}
-
-	if update {
-		options = append(options, 
-			mcp.WithString("perspective_id",
-				mcp.Required(),
-				mcp.Description("The identifier of the perspective to update."),
-			),
-		)
-	}
-
-	return mcp.NewTool(name, options...)
-=======
-	return mcp.NewTool("create_ccm_perspective",
-		mcp.WithDescription("Get the last twelve months cost for a perspective in Harness Cloud Cost Management"),
 		mcp.WithString("account_id",
 			mcp.Description("The account identifier owner of the perspective"),
 		),
@@ -558,15 +431,30 @@
 			mcp.Enum(dto.ViewStateDraft, dto.ViewStateCompleted),
 			mcp.Description("State of view. Set to completed if it is not provided."),
 		),
+		mcp.WithToolAnnotation(mcp.ToolAnnotation{
+			ReadOnlyHint:    utils.ToBoolPtr(false),
+			DestructiveHint: utils.ToBoolPtr(true),
+		}),
 		createPerspectiveRules(),
-	)
->>>>>>> 4a8fb70a
+		createPerspectiveVisualization(),
+	}
+
+	if update {
+		options = append(options,
+			mcp.WithString("perspective_id",
+				mcp.Required(),
+				mcp.Description("The identifier of the perspective to update."),
+			),
+		)
+	}
+
+	return mcp.NewTool(name, options...)
 }
 
 func createOrUpdatePerspectiveHandler(
-	config *config.Config, 
-	client *client.CloudCostManagementService, 
-	ctx context.Context, 
+	config *config.Config,
+	client *client.CloudCostManagementService,
+	ctx context.Context,
 	request mcp.CallToolRequest,
 	update bool,
 ) (*mcp.CallToolResult, error) {
@@ -576,8 +464,8 @@
 	if err != nil {
 		return mcp.NewToolResultError(err.Error()), nil
 	}
-	
-	perspectiveId := "" 
+
+	perspectiveId := ""
 	if update {
 		perspectiveId, err = OptionalParam[string](request, "perspective_id")
 		if err != nil {
@@ -755,14 +643,9 @@
 		viewRules = []any{}
 	}
 
-<<<<<<< HEAD
 	if len(viewRules) > 0 {
 		slog.Debug("viewRules", "viewRules", viewRules)
-		rules, err := ccmcommons. AdaptViewRulesMap(viewRules) 
-=======
-	if viewRules != nil {
 		rules, err := ccmcommons.AdaptViewRulesMap(viewRules)
->>>>>>> 4a8fb70a
 		if err != nil {
 			return mcp.NewToolResultError("Error processing view rules from request. Check JSON format: " + err.Error()), nil
 		}
@@ -777,7 +660,7 @@
 	}
 	if len(viewVisualization) > 0 {
 		slog.Debug("viewVisualization", "viewVisualization", viewVisualization)
-		viewVisual, err := ccmcommons. AdaptViewVisualization(viewVisualization) 
+		viewVisual, err := ccmcommons.AdaptViewVisualization(viewVisualization)
 		if err != nil {
 			return mcp.NewToolResultError("Error processing visualization options from request. Check JSON format: " + err.Error()), nil
 		}
@@ -837,22 +720,22 @@
 	// option_description := fmt.Sprintf(" field %s. The format for this field is: {\"field\": \"field_name\", \"value\": \"field_value\"}.",group_by_options),
 
 	var fieldDescription = `
-A list of view rules that define the filtering logic for this Perspective. Each rule contains one or more view conditions specifying which data to include or exclude from the Perspective. These conditions allow filtering by dimensions such as Kubernetes clusters, cloud providers (AWS, GCP, Azure), business mappings, custom fields, and labels.
-
-Each viewCondition includes:
-
-The filter type (currently only ViewIdCondition is supported),
-
-A viewField specifying the dimension to filter on (e.g., cost category or resource type),
-
-An identifier defining the field source (e.g., "CLUSTER", "AWS", "LABEL_V2", etc.),
-
-An operator such as "IN", "EQUALS", or "LIKE",
-
-A list of values used in the condition.
-
-Use this field to define precise inclusion/exclusion logic for data shown in the Perspective.
-`
+	A list of view rules that define the filtering logic for this Perspective. Each rule contains one or more view conditions specifying which data to include or exclude from the Perspective. These conditions allow filtering by dimensions such as Kubernetes clusters, cloud providers (AWS, GCP, Azure), business mappings, custom fields, and labels.
+
+	Each viewCondition includes:
+
+	The filter type (currently only ViewIdCondition is supported),
+
+	A viewField specifying the dimension to filter on (e.g., cost category or resource type),
+
+	An identifier defining the field source (e.g., "CLUSTER", "AWS", "LABEL_V2", etc.),
+
+	An operator such as "IN", "EQUALS", or "LIKE",
+
+	A list of values used in the condition.
+
+	Use this field to define precise inclusion/exclusion logic for data shown in the Perspective.
+	`
 
 	return mcp.WithArray(
 		"view_rules",
@@ -911,15 +794,14 @@
 	return ccmcommons.OperatorsDescription
 }
 
-<<<<<<< HEAD
 func createPerspectiveVisualization() mcp.ToolOption {
 	var fieldDescription = `
-Defines how the Perspective data is visualized. This includes the granularity of data points, the grouping field, and the chart type.
-
-- granularity: The time interval for data aggregation (e.g., DAY).
-- groupBy: The field used to group data in the visualization, including fieldId, fieldName, identifier, and identifierName.
-- chartType: The type of chart to display (e.g., STACKED_TIME_SERIES).
-`
+	Defines how the Perspective data is visualized. This includes the granularity of data points, the grouping field, and the chart type.
+
+	- granularity: The time interval for data aggregation (e.g., DAY).
+	- groupBy: The field used to group data in the visualization, including fieldId, fieldName, identifier, and identifierName.
+	- chartType: The type of chart to display (e.g., STACKED_TIME_SERIES).
+	`
 	return mcp.WithObject(
 		"view_visualization",
 		mcp.Description(fieldDescription),
@@ -933,10 +815,10 @@
 				"type":        "object",
 				"description": "The field used to group data in the visualization.",
 				"properties": map[string]any{
-					"field_id":         map[string]any{"type": "string"},
-					"field_name":       map[string]any{"type": "string"},
-					"identifier":       map[string]any{"type": "string"},
-					"identifier_name":  map[string]any{"type": "string"},
+					"field_id":        map[string]any{"type": "string"},
+					"field_name":      map[string]any{"type": "string"},
+					"identifier":      map[string]any{"type": "string"},
+					"identifier_name": map[string]any{"type": "string"},
 				},
 				"required": []string{"field_id", "field_name", "identifier"},
 			},
@@ -950,11 +832,10 @@
 	)
 }
 
-
 func DeleteCcmPerspectiveTool(config *config.Config, client *client.CloudCostManagementService) (tool mcp.Tool, handler server.ToolHandlerFunc) {
 	description := `
-			<DELETE_TOOL> Permanently deletes a Perspective in Harness Cloud Cost Management (destructive action). 
-		This cannot be undone. Before calling, show the Perspective identifier (and name if available), warn that deletion is irreversible, and proceed ONLY if the user replies "yes".
+	<DELETE_TOOL> Permanently deletes a Perspective in Harness Cloud Cost Management (destructive action). 
+	This cannot be undone. Before calling, show the Perspective identifier (and name if available), warn that deletion is irreversible, and proceed ONLY if the user replies "yes".
 	`
 	return mcp.NewTool("delete_ccm_perspective",
 			mcp.WithDescription(description),
@@ -969,7 +850,28 @@
 		),
 		func(ctx context.Context, request mcp.CallToolRequest) (*mcp.CallToolResult, error) {
 			accountId, err := getAccountID(config, request)
-=======
+
+			perspectiveId, err := OptionalParam[string](request, "perspective_id")
+
+			scope, err := FetchScope(config, request, false)
+			if err != nil {
+				return mcp.NewToolResultError(err.Error()), nil
+			}
+
+			data, err := client.DeletePerspective(ctx, scope, accountId, perspectiveId)
+			if err != nil {
+				return mcp.NewToolResultError("failed to delete a CCM Perspective:" + err.Error()), nil
+			}
+
+			r, err := json.Marshal(data)
+			if err != nil {
+				return mcp.NewToolResultError("Failed to marshal a CCM delete response:" + err.Error()), nil
+			}
+			return mcp.NewToolResultText(string(r)), nil
+
+		}
+}
+
 // GetCcmPerspectiveRulesTool creates a tool for validating perspective rules JSON format
 func GetCcmPerspectiveRulesTool(config *config.Config) (tool mcp.Tool, handler server.ToolHandlerFunc) {
 	return mcp.NewTool(CCMPerspectiveRulesToolID,
@@ -980,38 +882,15 @@
 		func(ctx context.Context, request mcp.CallToolRequest) (*mcp.CallToolResult, error) {
 
 			viewRules, err := OptionalAnyArrayParam(request, "view_rules")
->>>>>>> 4a8fb70a
-			if err != nil {
-				return mcp.NewToolResultError(err.Error()), nil
-			}
-
-<<<<<<< HEAD
-			// Handle search key parameter
-			perspectiveId, err := OptionalParam[string](request, "perspective_id")
-=======
+			if err != nil {
+				return mcp.NewToolResultError(err.Error()), nil
+			}
+
 			adaptedViewRules, err := ccmcommons.AdaptViewRulesMap(viewRules)
->>>>>>> 4a8fb70a
-			if err != nil {
-				return mcp.NewToolResultError(err.Error()), nil
-			}
-
-<<<<<<< HEAD
-			scope, err := FetchScope(config, request, false)
-			if err != nil {
-				return mcp.NewToolResultError(err.Error()), nil
-			}
-
-			data, err := client.DeletePerspective(ctx, scope, accountId, perspectiveId)
-			if err != nil {
-				return mcp.NewToolResultError("failed to delete a CCM Perspective:" + err.Error()), nil
-			}
-
-			r, err := json.Marshal(data)
-			if err != nil {
-				return mcp.NewToolResultError("Failed to marshal a CCM delete response:" + err.Error()), nil
-			}
-			return mcp.NewToolResultText(string(r)), nil
-=======
+			if err != nil {
+				return mcp.NewToolResultError(err.Error()), nil
+			}
+
 			responseContents := []mcp.Content{}
 
 			viewRulesEvent := event.NewCustomEvent(CCMPerspectiveRuleEventType, map[string]any{
@@ -1040,6 +919,5 @@
 			return &mcp.CallToolResult{
 				Content: responseContents,
 			}, nil
->>>>>>> 4a8fb70a
 		}
 }