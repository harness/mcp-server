package tools

import (
	"archive/zip"
	"context"
	"encoding/json"
	"fmt"
	"io"
	"log/slog"
	"net/http"
	"os"
	"path/filepath"
	"regexp"
	"sort"
	"strings"
	"time"

	"github.com/harness/harness-mcp/client"
	"github.com/harness/harness-mcp/cmd/harness-mcp-server/config"
	"github.com/harness/harness-mcp/pkg/harness/common"
	"github.com/mark3labs/mcp-go/mcp"
	"github.com/mark3labs/mcp-go/server"
)

// DownloadExecutionLogsTool creates a tool for downloading logs for a pipeline execution
// TODO: to make this easy to use, we ask to pass in an output path and do the complete download of the logs.
// This is less work for the user, but we may want to only return the download instruction instead in the future.
// LogFileInfo stores information about a log file
type LogFileInfo struct {
	Name      string
	Timestamp time.Time
	Content   []byte
}

// extractAndAnalyzeLogs extracts log files from the ZIP file path, finds the most recent ones,
// and returns the last N lines across those files
func extractAndAnalyzeLogs(zipFilePath string, numLines int) (string, error) {
	// If numLines is not specified, default to 10 (approx. 1KB of data)
	if numLines <= 0 {
		numLines = 10
	}

	// Cap numLines at a maximum of 20
	if numLines > 20 {
		slog.Info("Limiting requested lines to maximum allowed", "requested", numLines, "max_allowed", 20)
		numLines = 20
	}

	// Extract log files from the ZIP archive
	logFiles, err := extractLogFilesFromZipPath(zipFilePath)
	if err != nil {
		return "", err
	}

	// If no files were found, return a message
	if len(logFiles) == 0 {
		return "No files with content found in the archive.", nil
	}

	// Sort log files by timestamp (most recent first)
	sortLogFilesByTimestamp(logFiles)

	// Extract the required number of lines from the files
	formattedLines := extractLinesFromFiles(logFiles, numLines)

	// Format the JSON output for better readability
	result := formatJSONLines(formattedLines)
	return result, nil
}

// extractLogFilesFromZipPath extracts all log files from a ZIP file path
func extractLogFilesFromZipPath(zipFilePath string) ([]LogFileInfo, error) {
	// Open the ZIP file
	zipFile, err := os.Open(zipFilePath)
	if err != nil {
		return nil, fmt.Errorf("failed to open ZIP file: %v", err)
	}
	defer zipFile.Close()

	// Get file info to determine size
	fileInfo, err := zipFile.Stat()
	if err != nil {
		return nil, fmt.Errorf("failed to get ZIP file info: %v", err)
	}

	// Create a reader for the ZIP content
	zipr, err := zip.NewReader(zipFile, fileInfo.Size())
	if err != nil {
		return nil, fmt.Errorf("failed to read ZIP content: %v", err)
	}

	// Debug: List all files in the ZIP
	fileList := "Files in archive:\n"
	for _, file := range zipr.File {
		fileList += fmt.Sprintf("- %s (size: %d bytes)\n", file.Name, file.UncompressedSize64)
	}
	slog.Info("ZIP archive contents", "files", fileList)

	// Find all files with content in the ZIP
	var logFiles []LogFileInfo
	for _, file := range zipr.File {
		// Debug: Check each file
		slog.Info("Examining file in ZIP", "name", file.Name, "size", file.UncompressedSize64)

		// Skip directories and empty files
		if file.FileInfo().IsDir() || file.UncompressedSize64 == 0 {
			slog.Info("Skipping directory or empty file", "name", file.Name)
			continue
		}

		// Open the file
		rc, err := file.Open()
		if err != nil {
			slog.Error("Failed to open file", "file", file.Name, "error", err)
			continue
		}
		defer rc.Close()

		// Create a buffer for reading the file in chunks
		bufSize := 64 * 1024 // 64KB chunks
		buf := make([]byte, bufSize)
		var content []byte

		// Read the file in chunks to avoid loading very large files entirely into memory
		for {
			n, err := rc.Read(buf)
			if n > 0 {
				content = append(content, buf[:n]...)

				// If the file is getting too large, stop reading and just use what we have
				if len(content) > 10*1024*1024 { // 10MB limit
					slog.Warn("File too large, truncating", "file", file.Name, "size_read", len(content))
					break
				}
			}
			if err == io.EOF {
				break
			}
			if err != nil {
				slog.Error("Failed to read file", "file", file.Name, "error", err)
				break
			}
		}

		// Extract timestamp from the last non-empty line with a timestamp
		timestampStr := ""
		if len(content) > 0 {
			lines := strings.Split(string(content), "\n")

			// Start from the end and find the first non-empty line with a timestamp
			for i := len(lines) - 1; i >= 0; i-- {
				if lines[i] == "" {
					continue
				}

				timestampStr = extractTimestamp(lines[i])
				if timestampStr != "" {
					slog.Info("Found timestamp in line", "line_index", i, "total_lines", len(lines))
					break
				}
			}

			if timestampStr == "" {
				slog.Info("No timestamp found in any line", "file", file.Name)
			}
		}

		// Parse the timestamp
		var timestamp time.Time
		if timestampStr != "" {
			// Try parsing with RFC3339Nano format first (most common for JSON logs)
			t, err := time.Parse(time.RFC3339Nano, timestampStr)
			if err == nil {
				timestamp = t
			} else {
				// Try other common formats
				formats := []string{
					"2006-01-02T15:04:05.000000000Z",
					"2006-01-02T15:04:05Z",
					"2006-01-02T15:04:05.000Z",
				}

				for _, format := range formats {
					t, err := time.Parse(format, timestampStr)
					if err == nil {
						timestamp = t
						break
					}
				}
			}

			// Log the timestamp parsing result for debugging
			if timestamp.IsZero() {
				slog.Info("Failed to parse timestamp", "raw", timestampStr)
			} else {
				slog.Info("Parsed timestamp", "raw", timestampStr, "parsed", timestamp.Format(time.RFC3339))
			}
		}

		// Add to our list of log files
		logFiles = append(logFiles, LogFileInfo{
			Name:      file.Name,
			Timestamp: timestamp,
			Content:   content,
		})
	}

	return logFiles, nil
}

// sortLogFilesByTimestamp sorts log files by timestamp (most recent first)
func sortLogFilesByTimestamp(logFiles []LogFileInfo) {
	sort.Slice(logFiles, func(i, j int) bool {
		return logFiles[i].Timestamp.After(logFiles[j].Timestamp)
	})
}

// extractLinesFromFiles extracts the required number of lines from multiple log files
func extractLinesFromFiles(logFiles []LogFileInfo, numLines int) []string {
	var formattedLines []string

	// Process files in order of recency (most recent first) until we have enough lines
	for fileIndex, logFile := range logFiles {
		slog.Info("Processing file",
			"file", logFile.Name,
			"timestamp", logFile.Timestamp,
			"index", fileIndex,
			"lines_needed", numLines-len(formattedLines))

		// Split the content into lines
		lines := strings.Split(string(logFile.Content), "\n")

		// Remove empty lines at the end of the file
		for len(lines) > 0 && lines[len(lines)-1] == "" {
			lines = lines[:len(lines)-1]
		}

		// Calculate how many more lines we need
		linesNeeded := numLines - len(formattedLines)

		// Process lines from the end of the file (most recent first)
		start := len(lines) - linesNeeded
		if start < 0 {
			start = 0
		}

		// Process each line from the end of the file
		for i := len(lines) - 1; i >= start && len(formattedLines) < numLines; i-- {
			line := lines[i]
			if line == "" {
				continue
			}

			// Process the line and add it to formattedLines (at the beginning to maintain order)
			formattedLines = append([]string{line}, formattedLines...)
		}

		// If we have enough lines or processed all files, stop
		if len(formattedLines) >= numLines || fileIndex == len(logFiles)-1 {
			break
		}
	}

	return formattedLines
}

// removeAnsiCodes removes ANSI color codes from a string
func removeAnsiCodes(s string) string {
	// Simple string replacement for ANSI color codes
	s = strings.ReplaceAll(s, "\u001b", "")
	s = strings.ReplaceAll(s, "\x1b", "")

	// Remove any remaining color code patterns like [33;1m
	re := regexp.MustCompile("\\[[0-9;]*[a-zA-Z]")
	return re.ReplaceAllString(s, "")
}

// formatJSONLines formats a slice of JSON lines for better readability
// Returns a human-readable format of the log entries
func formatJSONLines(lines []string) string {
	var formattedOutput strings.Builder

	for _, line := range lines {
		// Try to parse the JSON
		var parsed map[string]interface{}
		if err := json.Unmarshal([]byte(line), &parsed); err == nil {
			// Extract timestamp and log message
			timestamp, _ := parsed["time"].(string)
			level, _ := parsed["level"].(string)
			output, _ := parsed["out"].(string)

			// Clean ANSI codes from the output
			output = removeAnsiCodes(output)

			// Format the timestamp if possible
			formattedTime := timestamp
			if t, err := time.Parse(time.RFC3339Nano, timestamp); err == nil {
				formattedTime = t.Format("2006-01-02 15:04:05")
			}

			// Add a line to the output
			formattedOutput.WriteString(fmt.Sprintf("[%s] %s: %s\n", formattedTime, level, output))
		} else {
			// If we can't parse it, just add the raw line
			formattedOutput.WriteString(line)
			formattedOutput.WriteString("\n")
		}
	}

	return formattedOutput.String()
}

// extractTimestamp extracts the timestamp from a JSON log line with a "time" field
func extractTimestamp(line string) string {
	// Check if this is a JSON log with a "time" field
	if strings.Contains(line, "\"time\":") {
		// Extract the timestamp value
		parts := strings.Split(line, "\"time\":")
		if len(parts) > 1 {
			// Extract the quoted timestamp value
			timePart := parts[1]
			// Find the opening quote
			start := strings.Index(timePart, "\"")
			if start >= 0 {
				// Find the closing quote
				end := strings.Index(timePart[start+1:], "\"")
				if end >= 0 {
					// Extract the timestamp between quotes
					return timePart[start+1 : start+1+end]
				}
			}
		}
	}

	return ""
}

// Note: getLastLines function has been removed as it's no longer used.
// The functionality has been incorporated into the extractAndAnalyzeLogs function
// which now handles multiple files and processes lines with dedicated helper functions.

func DownloadExecutionLogsTool(config *config.Config, client *client.LogService) (tool mcp.Tool, handler server.ToolHandlerFunc) {
	return mcp.NewTool("download_execution_logs",
			mcp.WithDescription("Downloads logs for an execution inside Harness. Returns the last N non-empty lines as human-readable formatted logs with timestamps and ANSI codes removed."),
			mcp.WithString("plan_execution_id",
				mcp.Description("The ID of the plan execution"),
			),
			mcp.WithString("logs_directory",
				mcp.Required(),
				mcp.Description("The absolute path to the directory where the logs should get downloaded"),
			),
<<<<<<< HEAD
			mcp.WithString("prefix",
				mcp.Description("Optional custom prefix to use for downloading logs"),
			),
			mcp.WithNumber("num_lines",
				mcp.Description("Number of log lines to return. Default is 10, maximum is 20."),
				mcp.DefaultNumber(10),
=======
			mcp.WithString("log_key",
				mcp.Description("Optional log key to be used for downloading logs directly"),
>>>>>>> b5d775cd
			),
			common.WithScope(config, true),
		),
		func(ctx context.Context, request mcp.CallToolRequest) (*mcp.CallToolResult, error) {
			planExecutionID, err := RequiredParam[string](request, "plan_execution_id")
			if err != nil {
				return mcp.NewToolResultError(err.Error()), nil
			}

			scope, err := common.FetchScope(config, request, true)
			if err != nil {
				return mcp.NewToolResultError(err.Error()), nil
			}

<<<<<<< HEAD
=======
			// Get optional log key parameter
			logKey, _ := OptionalParam[string](request, "log_key")

			logDownloadURL, err := client.DownloadLogs(ctx, scope, planExecutionID, logKey)
			if err != nil {
				return nil, fmt.Errorf("failed to fetch log download URL: %w", err)
			}

>>>>>>> b5d775cd
			logsDirectory, err := RequiredParam[string](request, "logs_directory")
			if err != nil {
				return mcp.NewToolResultError(err.Error()), nil
			}

			// Create the logs folder path (creates all parent directories if needed)
			logsFolderName := fmt.Sprintf("logs-%s", planExecutionID)
			logsFolderPath := filepath.Join(logsDirectory, logsFolderName)
			err = os.MkdirAll(logsFolderPath, 0755)
			if err != nil {
				return mcp.NewToolResultError(fmt.Sprintf("failed to create logs directory: %v", err)), nil
			}

			// Get the download URL
<<<<<<< HEAD
			logDownloadURL, err := client.DownloadLogs(ctx, scope, planExecutionID)
=======
			logDownloadURL, err = client.DownloadLogs(ctx, scope, planExecutionID, logKey)
>>>>>>> b5d775cd
			if err != nil {
				return mcp.NewToolResultError(fmt.Sprintf("failed to fetch log download URL: %v", err)), nil
			}

			// Download the logs into outputPath
			resp, err := http.Get(logDownloadURL)
			if err != nil {
				return mcp.NewToolResultError(fmt.Sprintf("failed to download logs: %v", err)), nil
			}
			defer resp.Body.Close()

			if resp.StatusCode != http.StatusOK {
				return mcp.NewToolResultError(fmt.Sprintf("failed to download logs: unexpected status code %d", resp.StatusCode)), nil
			}

			// Create the logs.zip file path
			logsZipPath := filepath.Join(logsFolderPath, "logs.zip")

			// Create the output file
			outputFile, err := os.Create(logsZipPath)
			if err != nil {
				return mcp.NewToolResultError(fmt.Sprintf("failed to create output file: %v", err)), nil
			}
			defer outputFile.Close()

			// Log information about the response
			slog.Info("Response received",
				"content_type", resp.Header.Get("Content-Type"),
				"content_length", resp.ContentLength)

			// Create a temporary buffer to check if the file is a ZIP
			headerBuf := make([]byte, 2)
			_, err = io.ReadFull(resp.Body, headerBuf)
			if err != nil {
				return mcp.NewToolResultError(fmt.Sprintf("failed to read response header: %v", err)), nil
			}

			// Check if it's a ZIP file (PK signature)
			isZip := headerBuf[0] == 'P' && headerBuf[1] == 'K'
			slog.Info("File type check", "is_zip", isZip)

			// Write the header bytes we've already read
			_, err = outputFile.Write(headerBuf)
			if err != nil {
				return mcp.NewToolResultError(fmt.Sprintf("failed to write header bytes: %v", err)), nil
			}

			// Stream the rest of the response body directly to the file
			written, err := io.Copy(outputFile, resp.Body)
			if err != nil {
				return mcp.NewToolResultError(fmt.Sprintf("failed to write logs to file: %v", err)), nil
			}

			// Log the total bytes written
			totalWritten := written + 2 // Add the 2 bytes we wrote separately
			slog.Info("File download completed", "bytes_written", totalWritten)

			if !config.Internal {
				// Success message with download details
				instruction := fmt.Sprintf("Successfully downloaded logs to %s (%d bytes)! You can unzip and analyze these logs.", logsZipPath, totalWritten)

				return mcp.NewToolResultText(instruction), nil
			}

			// For internal mode, we need to close the file first to ensure all data is flushed
			outputFile.Close()

			// Get the number of lines parameter
			numLines, _ := OptionalParam[int](request, "num_lines")

			// Now extract and analyze the logs from the ZIP file path
			logContent, err := extractAndAnalyzeLogs(logsZipPath, numLines)
			if err != nil {
				return mcp.NewToolResultError(fmt.Sprintf("failed to extract and analyze logs: %v", err)), nil
			}

			slog.Info("File analysis completed", "content", logContent)

			return mcp.NewToolResultText(logContent), nil
		}
}<|MERGE_RESOLUTION|>--- conflicted
+++ resolved
@@ -349,17 +349,12 @@
 				mcp.Required(),
 				mcp.Description("The absolute path to the directory where the logs should get downloaded"),
 			),
-<<<<<<< HEAD
-			mcp.WithString("prefix",
-				mcp.Description("Optional custom prefix to use for downloading logs"),
-			),
 			mcp.WithNumber("num_lines",
 				mcp.Description("Number of log lines to return. Default is 10, maximum is 20."),
 				mcp.DefaultNumber(10),
-=======
+			),
 			mcp.WithString("log_key",
 				mcp.Description("Optional log key to be used for downloading logs directly"),
->>>>>>> b5d775cd
 			),
 			common.WithScope(config, true),
 		),
@@ -374,8 +369,6 @@
 				return mcp.NewToolResultError(err.Error()), nil
 			}
 
-<<<<<<< HEAD
-=======
 			// Get optional log key parameter
 			logKey, _ := OptionalParam[string](request, "log_key")
 
@@ -384,7 +377,6 @@
 				return nil, fmt.Errorf("failed to fetch log download URL: %w", err)
 			}
 
->>>>>>> b5d775cd
 			logsDirectory, err := RequiredParam[string](request, "logs_directory")
 			if err != nil {
 				return mcp.NewToolResultError(err.Error()), nil
@@ -399,11 +391,7 @@
 			}
 
 			// Get the download URL
-<<<<<<< HEAD
-			logDownloadURL, err := client.DownloadLogs(ctx, scope, planExecutionID)
-=======
 			logDownloadURL, err = client.DownloadLogs(ctx, scope, planExecutionID, logKey)
->>>>>>> b5d775cd
 			if err != nil {
 				return mcp.NewToolResultError(fmt.Sprintf("failed to fetch log download URL: %v", err)), nil
 			}
