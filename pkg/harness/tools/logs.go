package tools

import (
	"archive/zip"
	"context"
	"encoding/json"
	"fmt"
	"io"
	"log/slog"
	"net/http"
	"os"
	"path/filepath"
<<<<<<< HEAD
	"regexp"
	"sort"
	"strings"
	"time"
=======
	"strings"
>>>>>>> 8da5259d

	"github.com/harness/harness-mcp/client"
	"github.com/harness/harness-mcp/cmd/harness-mcp-server/config"
	"github.com/harness/harness-mcp/pkg/harness/common"
	"github.com/mark3labs/mcp-go/mcp"
	"github.com/mark3labs/mcp-go/server"
)

// DownloadExecutionLogsTool creates a tool for downloading logs for a pipeline execution
// TODO: to make this easy to use, we ask to pass in an output path and do the complete download of the logs.
// This is less work for the user, but we may want to only return the download instruction instead in the future.
// LogFileInfo stores information about a log file
type LogFileInfo struct {
	Name      string
	Timestamp time.Time
	Content   []byte
}

// extractAndAnalyzeLogs extracts log files from the ZIP file path, finds the most recent ones,
// and returns the last N lines across those files
func extractAndAnalyzeLogs(zipFilePath string, numLines int) (string, error) {
	// If numLines is not specified, default to 10 (approx. 1KB of data)
	if numLines <= 0 {
		numLines = 10
	}

	// Cap numLines at a maximum of 20
	if numLines > 20 {
		slog.Info("Limiting requested lines to maximum allowed", "requested", numLines, "max_allowed", 20)
		numLines = 20
	}

	// Extract log files from the ZIP archive
	logFiles, err := extractLogFilesFromZipPath(zipFilePath)
	if err != nil {
		return "", err
	}

	// If no files were found, return a message
	if len(logFiles) == 0 {
		return "No files with content found in the archive.", nil
	}

	// Sort log files by timestamp (most recent first)
	sortLogFilesByTimestamp(logFiles)

	// Extract the required number of lines from the files
	formattedLines := extractLinesFromFiles(logFiles, numLines)

	// Format the JSON output for better readability
	result := formatJSONLines(formattedLines)
	return result, nil
}

// extractLogFilesFromZipPath extracts all log files from a ZIP file path
func extractLogFilesFromZipPath(zipFilePath string) ([]LogFileInfo, error) {
	// Open the ZIP file
	zipFile, err := os.Open(zipFilePath)
	if err != nil {
		return nil, fmt.Errorf("failed to open ZIP file: %v", err)
	}
	defer zipFile.Close()

	// Get file info to determine size
	fileInfo, err := zipFile.Stat()
	if err != nil {
		return nil, fmt.Errorf("failed to get ZIP file info: %v", err)
	}

	// Create a reader for the ZIP content
	zipr, err := zip.NewReader(zipFile, fileInfo.Size())
	if err != nil {
		return nil, fmt.Errorf("failed to read ZIP content: %v", err)
	}

	// Debug: List all files in the ZIP
	fileList := "Files in archive:\n"
	for _, file := range zipr.File {
		fileList += fmt.Sprintf("- %s (size: %d bytes)\n", file.Name, file.UncompressedSize64)
	}
	slog.Info("ZIP archive contents", "files", fileList)

	// Find all files with content in the ZIP
	var logFiles []LogFileInfo
	for _, file := range zipr.File {
		// Debug: Check each file
		slog.Info("Examining file in ZIP", "name", file.Name, "size", file.UncompressedSize64)

		// Skip directories and empty files
		if file.FileInfo().IsDir() || file.UncompressedSize64 == 0 {
			slog.Info("Skipping directory or empty file", "name", file.Name)
			continue
		}

		// Open the file
		rc, err := file.Open()
		if err != nil {
			slog.Error("Failed to open file", "file", file.Name, "error", err)
			continue
		}
		defer rc.Close()

		// Create a buffer for reading the file in chunks
		bufSize := 64 * 1024 // 64KB chunks
		buf := make([]byte, bufSize)
		var content []byte

		// Read the file in chunks to avoid loading very large files entirely into memory
		for {
			n, err := rc.Read(buf)
			if n > 0 {
				content = append(content, buf[:n]...)

				// If the file is getting too large, stop reading and just use what we have
				if len(content) > 10*1024*1024 { // 10MB limit
					slog.Warn("File too large, truncating", "file", file.Name, "size_read", len(content))
					break
				}
			}
			if err == io.EOF {
				break
			}
			if err != nil {
				slog.Error("Failed to read file", "file", file.Name, "error", err)
				break
			}
		}

		// Extract timestamp from the last non-empty line with a timestamp
		timestampStr := ""
		if len(content) > 0 {
			lines := strings.Split(string(content), "\n")

			// Start from the end and find the first non-empty line with a timestamp
			for i := len(lines) - 1; i >= 0; i-- {
				if lines[i] == "" {
					continue
				}

				timestampStr = extractTimestamp(lines[i])
				if timestampStr != "" {
					slog.Info("Found timestamp in line", "line_index", i, "total_lines", len(lines))
					break
				}
			}

			if timestampStr == "" {
				slog.Info("No timestamp found in any line", "file", file.Name)
			}
		}

		// Parse the timestamp
		var timestamp time.Time
		if timestampStr != "" {
			// Try parsing with RFC3339Nano format first (most common for JSON logs)
			t, err := time.Parse(time.RFC3339Nano, timestampStr)
			if err == nil {
				timestamp = t
			} else {
				// Try other common formats
				formats := []string{
					"2006-01-02T15:04:05.000000000Z",
					"2006-01-02T15:04:05Z",
					"2006-01-02T15:04:05.000Z",
				}

				for _, format := range formats {
					t, err := time.Parse(format, timestampStr)
					if err == nil {
						timestamp = t
						break
					}
				}
			}

			// Log the timestamp parsing result for debugging
			if timestamp.IsZero() {
				slog.Info("Failed to parse timestamp", "raw", timestampStr)
			} else {
				slog.Info("Parsed timestamp", "raw", timestampStr, "parsed", timestamp.Format(time.RFC3339))
			}
		}

		// Add to our list of log files
		logFiles = append(logFiles, LogFileInfo{
			Name:      file.Name,
			Timestamp: timestamp,
			Content:   content,
		})
	}

	return logFiles, nil
}

// sortLogFilesByTimestamp sorts log files by timestamp (most recent first)
func sortLogFilesByTimestamp(logFiles []LogFileInfo) {
	sort.Slice(logFiles, func(i, j int) bool {
		return logFiles[i].Timestamp.After(logFiles[j].Timestamp)
	})
}

// extractLinesFromFiles extracts the required number of lines from multiple log files
func extractLinesFromFiles(logFiles []LogFileInfo, numLines int) []string {
	var formattedLines []string

	// Process files in order of recency (most recent first) until we have enough lines
	for fileIndex, logFile := range logFiles {
		slog.Info("Processing file",
			"file", logFile.Name,
			"timestamp", logFile.Timestamp,
			"index", fileIndex,
			"lines_needed", numLines-len(formattedLines))

		// Split the content into lines
		lines := strings.Split(string(logFile.Content), "\n")

		// Remove empty lines at the end of the file
		for len(lines) > 0 && lines[len(lines)-1] == "" {
			lines = lines[:len(lines)-1]
		}

		// Calculate how many more lines we need
		linesNeeded := numLines - len(formattedLines)

		// Process lines from the end of the file (most recent first)
		start := len(lines) - linesNeeded
		if start < 0 {
			start = 0
		}

		// Process each line from the end of the file
		for i := len(lines) - 1; i >= start && len(formattedLines) < numLines; i-- {
			line := lines[i]
			if line == "" {
				continue
			}

			// Process the line and add it to formattedLines (at the beginning to maintain order)
			formattedLines = append([]string{line}, formattedLines...)
		}

		// If we have enough lines or processed all files, stop
		if len(formattedLines) >= numLines || fileIndex == len(logFiles)-1 {
			break
		}
	}

	return formattedLines
}

// removeAnsiCodes removes ANSI color codes from a string
func removeAnsiCodes(s string) string {
	// Simple string replacement for ANSI color codes
	s = strings.ReplaceAll(s, "\u001b", "")
	s = strings.ReplaceAll(s, "\x1b", "")

	// Remove any remaining color code patterns like [33;1m
	re := regexp.MustCompile("\\[[0-9;]*[a-zA-Z]")
	return re.ReplaceAllString(s, "")
}

// formatJSONLines formats a slice of JSON lines for better readability
// Returns a human-readable format of the log entries
func formatJSONLines(lines []string) string {
	var formattedOutput strings.Builder

	for _, line := range lines {
		// Try to parse the JSON
		var parsed map[string]interface{}
		if err := json.Unmarshal([]byte(line), &parsed); err == nil {
			// Extract timestamp and log message
			timestamp, _ := parsed["time"].(string)
			level, _ := parsed["level"].(string)
			output, _ := parsed["out"].(string)

			// Clean ANSI codes from the output
			output = removeAnsiCodes(output)

			// Format the timestamp if possible
			formattedTime := timestamp
			if t, err := time.Parse(time.RFC3339Nano, timestamp); err == nil {
				formattedTime = t.Format("2006-01-02 15:04:05")
			}

			// Add a line to the output
			formattedOutput.WriteString(fmt.Sprintf("[%s] %s: %s\n", formattedTime, level, output))
		} else {
			// If we can't parse it, just add the raw line
			formattedOutput.WriteString(line)
			formattedOutput.WriteString("\n")
		}
	}

	return formattedOutput.String()
}

// extractTimestamp extracts the timestamp from a JSON log line with a "time" field
func extractTimestamp(line string) string {
	// Check if this is a JSON log with a "time" field
	if strings.Contains(line, "\"time\":") {
		// Extract the timestamp value
		parts := strings.Split(line, "\"time\":")
		if len(parts) > 1 {
			// Extract the quoted timestamp value
			timePart := parts[1]
			// Find the opening quote
			start := strings.Index(timePart, "\"")
			if start >= 0 {
				// Find the closing quote
				end := strings.Index(timePart[start+1:], "\"")
				if end >= 0 {
					// Extract the timestamp between quotes
					return timePart[start+1 : start+1+end]
				}
			}
		}
	}

	return ""
}

// Note: getLastLines function has been removed as it's no longer used.
// The functionality has been incorporated into the extractAndAnalyzeLogs function
// which now handles multiple files and processes lines with dedicated helper functions.

func DownloadExecutionLogsTool(config *config.Config, client *client.LogService) (tool mcp.Tool, handler server.ToolHandlerFunc) {
	return mcp.NewTool("download_execution_logs",
			mcp.WithDescription("Downloads logs for an execution inside Harness. Returns the last N non-empty lines as human-readable formatted logs with timestamps and ANSI codes removed."),
			mcp.WithString("plan_execution_id",
				mcp.Description("The ID of the plan execution"),
			),
			mcp.WithString("logs_directory",
				mcp.Required(),
				mcp.Description("The absolute path to the directory where the logs should get downloaded."),
			),
			mcp.WithNumber("num_lines",
				mcp.Description("Number of log lines to return. Default is 10."),
			),
			mcp.WithString("log_key",
				mcp.Description("Optional log key to be used for downloading logs directly"),
			),
			common.WithScope(config, true),
		),
		func(ctx context.Context, request mcp.CallToolRequest) (*mcp.CallToolResult, error) {
			planExecutionID, err := RequiredParam[string](request, "plan_execution_id")
			if err != nil {
				return mcp.NewToolResultError(err.Error()), nil
			}

			scope, err := common.FetchScope(config, request, true)
			if err != nil {
				return mcp.NewToolResultError(err.Error()), nil
			}

			// Get optional log key parameter
			logKey, _ := OptionalParam[string](request, "log_key")

			// Get the logs directory
			logsDirectory, err := RequiredParam[string](request, "logs_directory")
			if err != nil {
				return mcp.NewToolResultError(err.Error()), nil
			}

			// If OutputDir is configured, use it as the base directory for logs
			if config.OutputDir != "" {

				if !strings.HasPrefix(logsDirectory, config.OutputDir) {
					// Create a subdirectory within the output directory for logs
					oldLogsDirectory := logsDirectory
					logsDirectoryName := filepath.Base(logsDirectory)
					// If the logs directory is just a root path like /tmp, use a more descriptive name
					if logsDirectoryName == "/" || logsDirectoryName == "" {
						logsDirectoryName = "pipeline-logs"
					}
					logsDirectory = filepath.Join(config.OutputDir, logsDirectoryName)
					slog.Info("Redirecting logs from %s to %s to ensure access", oldLogsDirectory, logsDirectory)
				}
			}

			// Create the logs folder path (creates all parent directories if needed)
			logsFolderName := fmt.Sprintf("logs-%s", planExecutionID)
			logsFolderPath := filepath.Join(logsDirectory, logsFolderName)
			err = os.MkdirAll(logsFolderPath, 0755)
			if err != nil {
				return mcp.NewToolResultError(fmt.Sprintf("failed to create logs directory: %v", err)), nil
			}

			// Get the download URL
			logDownloadURL, err := client.DownloadLogs(ctx, scope, planExecutionID, logKey)
			if err != nil {
				return mcp.NewToolResultError(fmt.Sprintf("failed to fetch log download URL: %v", err)), nil
			}

			// Download the logs into outputPath
			resp, err := http.Get(logDownloadURL)
			if err != nil {
				return mcp.NewToolResultError(fmt.Sprintf("failed to download logs: %v", err)), nil
			}
			defer resp.Body.Close()

			if resp.StatusCode != http.StatusOK {
				return mcp.NewToolResultError(fmt.Sprintf("failed to download logs: unexpected status code %d", resp.StatusCode)), nil
			}

			// Create the logs.zip file path
			logsZipPath := filepath.Join(logsFolderPath, "logs.zip")

			// Create the output file
			outputFile, err := os.Create(logsZipPath)
			if err != nil {
				return mcp.NewToolResultError(fmt.Sprintf("failed to create output file: %v", err)), nil
			}
			defer outputFile.Close()

			// Log information about the response
			slog.Info("Response received",
				"content_type", resp.Header.Get("Content-Type"),
				"content_length", resp.ContentLength)

			// Create a temporary buffer to check if the file is a ZIP
			headerBuf := make([]byte, 2)
			_, err = io.ReadFull(resp.Body, headerBuf)
			if err != nil {
				return mcp.NewToolResultError(fmt.Sprintf("failed to read response header: %v", err)), nil
			}

			// Check if it's a ZIP file (PK signature)
			isZip := headerBuf[0] == 'P' && headerBuf[1] == 'K'
			slog.Info("File type check", "is_zip", isZip)

			// Write the header bytes we've already read
			_, err = outputFile.Write(headerBuf)
			if err != nil {
				return mcp.NewToolResultError(fmt.Sprintf("failed to write header bytes: %v", err)), nil
			}

			// Stream the rest of the response body directly to the file
			written, err := io.Copy(outputFile, resp.Body)
			if err != nil {
				return mcp.NewToolResultError(fmt.Sprintf("failed to write logs to file: %v", err)), nil
			}

			// Log the total bytes written
			totalWritten := written + 2 // Add the 2 bytes we wrote separately
			slog.Info("File download completed", "bytes_written", totalWritten)

			if !config.Internal {
				// Success message with download details
				instruction := fmt.Sprintf("Successfully downloaded logs to %s (%d bytes)! You can unzip and analyze these logs.", logsZipPath, totalWritten)

				return mcp.NewToolResultText(instruction), nil
			}

			numLines, err := OptionalParam[float64](request, "num_lines")
			if err != nil {
				return mcp.NewToolResultError(err.Error()), nil
			}
			// For internal mode, we need to close the file first to ensure all data is flushed
			outputFile.Close()
			// Now extract and analyze the logs from the ZIP file path
			logContent, err := extractAndAnalyzeLogs(logsZipPath, int(numLines))
			if err != nil {
				return mcp.NewToolResultError(fmt.Sprintf("failed to extract and analyze logs: %v", err)), nil
			}

			slog.Info("File analysis completed", "content", logContent)

			return mcp.NewToolResultText(logContent), nil
		}
}<|MERGE_RESOLUTION|>--- conflicted
+++ resolved
@@ -10,14 +10,10 @@
 	"net/http"
 	"os"
 	"path/filepath"
-<<<<<<< HEAD
 	"regexp"
 	"sort"
 	"strings"
 	"time"
-=======
-	"strings"
->>>>>>> 8da5259d
 
 	"github.com/harness/harness-mcp/client"
 	"github.com/harness/harness-mcp/cmd/harness-mcp-server/config"
