package tools

import (
	"context"
	"encoding/json"
	"fmt"
	"log/slog"
	"time"

	"github.com/harness/harness-mcp/client"
	"github.com/harness/harness-mcp/client/dto"
	"github.com/harness/harness-mcp/client/sto/generated"
	"github.com/harness/harness-mcp/cmd/harness-mcp-server/config"
<<<<<<< HEAD
	"github.com/harness/harness-mcp/pkg/harness/event/types"
=======
	builder "github.com/harness/harness-mcp/pkg/harness/event/common"
	"github.com/harness/harness-mcp/pkg/harness/event/response"
>>>>>>> 4d982973
	"github.com/mark3labs/mcp-go/mcp"
	"github.com/mark3labs/mcp-go/server"
)

// StoAllIssuesListTool returns a tool for listing all issues from the STO Frontend.
func StoAllIssuesListTool(config *config.Config, client *generated.ClientWithResponses) (tool mcp.Tool, handler server.ToolHandlerFunc) {
	return mcp.NewTool("sto_all_issues_list",
			mcp.WithDescription(`
                List all issues or vulnerabilities from the STO. Show in data table format unless otherwise specified.

				Output Format:
				Show output in the following format, other than this format don't show any other section:
				
				## Summary
				-[Provide a 2-3 sentence summary. Don't highlight the issue details]
				
                Usage Guidance:
                - Use this tool to retrieve a list of issues or vulnerabilities in your project.
                - You can search for specific issues using exact issue IDs, component names, or keywords.
                - Results include vulnerability details, severity, status, and remediation information.

                Search Examples:
                - Exact issue title or ID: "python.jwt.security.jwt-hardcode.jwt-python-hardcoded-secret"
                - Component name: "alpine" or "log4j"
                - CVE ID: "CVE-2021-44228"
                - General security concern: "hardcoded secret" or "sql injection"
                `),
			mcp.WithString("accountId",
				mcp.Required(),
				mcp.Description("Harness Account ID"),
			),
			mcp.WithString("orgId",
				mcp.Required(),
				mcp.Description("Harness Organization ID"),
			),
			mcp.WithString("projectId",
				mcp.Required(),
				mcp.Description("Harness Project ID"),
			),
			mcp.WithNumber("page",
				mcp.Description("Page number to fetch (starting from 0)"),
				mcp.Min(0),
				mcp.DefaultNumber(0),
				mcp.Required(),
			),
			mcp.WithNumber("size",
				mcp.Description("Number of results per page like 10"),
				mcp.DefaultNumber(10),
				mcp.Max(20),
				mcp.Required(),
			),
			mcp.WithString("targetIds",
				mcp.Description("Comma-separated target IDs to filter")),
			mcp.WithString("targetTypes", mcp.Description(`Optional. Filter issues by target type.
                                                    - Accepts a comma-separated list of target types.
                                                    - Allowed values: configuration, container, instance, repository
                                                    - Example: "configuration,container"
                                                    - If not provided, all target types are included.
                                                `)),
			mcp.WithString("pipelineIds", mcp.Description("Comma-separated pipeline IDs to filter")),
			mcp.WithString("scanTools", mcp.Description(`Optional. Filter issues by scan tool.
                                                    - Accepts a comma-separated list of scan tools.
                                                    - Allowed values: aqua-trivy, aws-ecr, blackduckhub, brakeman, burp, checkmarx, checkmarx-one, checkov, coverity, custom, fortify, gitleaks, grype, nexusiq, nikto, osv-scanner, owasp, semgrep, snyk, sonarqube, sysdig, traceable, twistlock, veracode, whitesource, wiz, zap, aqua-security
                                                    - Example: "aqua-trivy,semgrep"
                                                    - If not provided, all scan tools are included.
                                                `)),
			mcp.WithString("severityCodes", mcp.Description(`Optional. Filter issues by severity.
                                                    - Accepts a comma-separated list of severities.
                                                    - Allowed values: Critical, High, Medium, Low, Info
                                                    - Example: "Critical,High"
                                                    - If not provided, all severities are included.
                                                `)),
			mcp.WithString("exemptionStatuses", mcp.Description(`Optional. Filter issues by exemption status.
                                                    - Accepts a comma-separated list of statuses.
                                                    - Allowed values: None, Pending, Approved, Rejected, Expired
                                                    - Example: "None,Pending"
                                                    - If not provided, all exemption statuses are included.
                                                `)),
			mcp.WithString("search", mcp.Description(`Search term for issues. Examples:
                                                    - Exact issue ID: "python.jwt.security.jwt-hardcode.jwt-python-hardcoded-secret"
                                                    - Component name: "alpine" or "log4j"
                                                    - CVE ID: "CVE-2021-44228"
                                                    - General security concern: "hardcoded secret"
                                                    Note: For exact issue IDs, ensure you use the complete ID without any modifications.`)),
			mcp.WithString("issueTypes", mcp.Description(`Optional. Filter issues by type.
                                                - Accepts a comma-separated list of issue types.
                                                - Allowed values: SAST,DAST,SCA,IAC,SECRET,MISCONFIG,BUG_SMELLS,CODE_SMELLS,CODE_COVERAGE,EXTERNAL_POLICY
                                                - Example: "SCA,SAST"
                                                - If not provided (field omitted), all issue types are included (default behavior, as in: ?issueTypes= omitted in the request).
                                            `)),
			WithScope(config, true),
		), func(ctx context.Context, request mcp.CallToolRequest) (*mcp.CallToolResult, error) {
			scope, err := FetchScope(config, request, true)
			if err != nil {
				return mcp.NewToolResultError(err.Error()), nil
			}
			params := &generated.FrontendAllIssuesListParams{
				AccountId: config.AccountID,
				OrgId:     scope.OrgID,
				ProjectId: scope.ProjectID,
			}
			page := int64(0)
			size := int64(10)

			if v, _ := ExtractParam[string](request, "orgId"); v != "" {
				params.OrgId = v
			}
			if v, _ := ExtractParam[string](request, "projectId"); v != "" {
				params.ProjectId = v
			}
			// Optional params
			if v, _ := OptionalParam[int64](request, "page"); v != 0 {
				params.Page = &v
			} else {
				params.Page = &page
			}
			if v, _ := OptionalParam[int64](request, "size"); v != 0 {
				params.PageSize = &v
			} else {
				params.PageSize = &size
			}
			if v, _ := OptionalParam[string](request, "targetIds"); v != "" {
				params.TargetIds = &v
			}
			if v, _ := OptionalParam[string](request, "targetTypes"); v != "" {
				params.TargetTypes = &v
			}
			if v, _ := OptionalParam[string](request, "pipelineIds"); v != "" {
				params.PipelineIds = &v
			}
			if v, _ := OptionalParam[string](request, "scanTools"); v != "" {
				params.ScanTools = &v
			}
			if v, _ := OptionalParam[string](request, "severityCodes"); v != "" {
				params.SeverityCodes = &v
			}
			if v, _ := OptionalParam[string](request, "exemptionStatuses"); v != "" {
				params.ExemptionStatuses = &v
			}
			if v, _ := OptionalParam[string](request, "search"); v != "" {
				params.Search = &v
			}
			if v, _ := OptionalParam[string](request, "issueTypes"); v != "" {
				params.IssueTypes = &v
			}
			resp, err := client.FrontendAllIssuesListWithResponse(ctx, params)
			if err != nil {
				slog.Error("Failed to get STO issues", "error", err)
				return mcp.NewToolResultError(err.Error()), nil
			}
			if resp.StatusCode() < 200 || resp.StatusCode() >= 300 {
				slog.Error("Failed to get STO issues", "status code", resp.StatusCode())
				return nil, fmt.Errorf("non-2xx status: %d", resp.StatusCode())
			}
			if resp.JSON200 == nil {
				// Try to marshal error response if available
				if resp.Body != nil {
					return mcp.NewToolResultText(string(resp.Body)), nil
				}
				return mcp.NewToolResultError("No data returned from STO service"), nil
			}
			rows := []map[string]interface{}{}
			for _, issue := range resp.JSON200.Issues {
				// Format the timestamp first
				var formattedDate interface{} = issue.LastDetected
				if tsInt, ok := formattedDate.(int64); ok {
					t := time.Unix(tsInt, 0)
					formattedDate = t.Format("02/01/2006 15:04")
				}
				row := map[string]interface{}{
					"SEVERITY":         issue.SeverityCode,
					"ISSUE_TYPE":       issue.IssueType,
					"TITLE":            issue.Title,
					"TARGETS_IMPACTED": issue.NumTargetsImpacted,
					"OCCURRENCES":      issue.NumOccurrences,
					"LAST_DETECTED":    formattedDate,
					"EXEMPTION_STATUS": issue.ExemptionStatus,
				}
				rows = append(rows, row)
			}

<<<<<<< HEAD
			// Create table columns for our UI component
			columns := []types.TableColumn{
				{Key: "TITLE", Label: "Title"},
				{Key: "SEVERITY", Label: "Severity"},
				{Key: "ISSUE_TYPE", Label: "Issue Type"},
				{Key: "TARGETS_IMPACTED", Label: "Targets Impacted"},
				{Key: "OCCURRENCES", Label: "Occurrences"},
				{Key: "LAST_DETECTED", Label: "Last Detected"},
				{Key: "EXEMPTION_STATUS", Label: "Exemption Status"},
				{Key: "ISSUE_ID", Label: "Issue ID"},
				{Key: "EXEMPTION_ID", Label: "Exemption ID"},
			}

			tableData := types.TableData{
				Columns: columns,
				Rows:    rows,
			}

			// Serialize the table component for text representation
			tableJSON, err := json.Marshal(tableData)
=======
			raw, err := json.Marshal(resp.JSON200)
			if err != nil {
				return mcp.NewToolResultError("Failed to marshal table data: " + err.Error()), nil
			}

			tableData, err := json.Marshal(rows)
>>>>>>> 4d982973
			if err != nil {
				return mcp.NewToolResultErrorf("Failed to marshal table data: %v", err), nil
			}
<<<<<<< HEAD

			// Start with text content which is always returned
			responseContents := []mcp.Content{
				mcp.NewTextContent(string(tableJSON)),
			}

			if config.Internal {
				// Create the table component
				tableEvent := types.NewTableEvent(tableData)

				tableResource, err := tableEvent.CreateEmbeddedResource()
				if err != nil {
					slog.Error("Failed to create table resource", "error", err)
				} else {
					responseContents = append(responseContents, tableResource)
				}

				prompts := []string{
					"Show me only issues with secrets identified",
					"Show me issues without Exemption",
				}

				// Create prompt event and resource
				if len(prompts) > 0 {
					promptEvent := types.NewActionEvent(prompts)
					promptResource, err := promptEvent.CreateEmbeddedResource()
					if err != nil {
						slog.Error("Failed to create prompt resource", "error", err)
					} else {
						responseContents = append(responseContents, promptResource)
					}
				}
			}

			return &mcp.CallToolResult{
				Content: responseContents,
			}, nil
=======
			var prompts []string
			prompts = append(prompts,
				"Show me only issues with secrets identified",
				"Show me issues without Exemption",
			)
			// Use the new ToolResultBuilder to build the result with multiple events
			columns := []string{"TITLE", "SEVERITY", "ISSUE_TYPE", "TARGETS_IMPACTED", "OCCURRENCES", "LAST_DETECTED", "EXEMPTION_STATUS"}
			resultBuilder := response.NewToolResultBuilder("Issues Report").
				AddStringEvent(string(builder.RawEvent), string(raw)).
				AddStringEvent(string(builder.GenericTableEvent), string(tableData), columns).
				AddPrompts(prompts)

			return resultBuilder.Build(), nil
>>>>>>> 4d982973
		}
}

func StoGlobalExemptionsTool(config *config.Config, client *generated.ClientWithResponses, principalClient *client.PrincipalService) (tool mcp.Tool, handler server.ToolHandlerFunc) {
	return mcp.NewTool("sto_global_exemptions",
			mcp.WithDescription(`
		List global exemptions. **You must always provide exactly one status filter**

        **Important Guidance:**
        - Always provide the status filter (Pending, Approved, Rejected, or Expired)
        - Use the search parameter to find specific issues or exemptions by title or content

        **Filters:**
        - Status (required): Pending, Approved, Rejected, Expired
        - Project: Comma-separated org:project pairs (e.g., "default:STO,default:CCM")
        - Search: Free-text search that matches both issue titles and exemption titles

        **Search Examples:**
        - Find by issue title: "Log4j vulnerability" or "hardcoded secret"
        - Find by specific vulnerability ID: "python.jwt.security.jwt-hardcode.jwt-python-hardcoded-secret"
        - Find by CVE: "CVE-2021-44228"
        - Find by exemption title: "Temporary exemption for production release"

		## Summary
		-[Provide a 2-3 sentence summary. Don't heighlight the artifacts details
		
		Use this tool to audit or review all exemption requests across your project or organization or account.
		Results will include exemption status, affected resources, severity, and approval information.
`),
			mcp.WithString("accountId", mcp.Required(), mcp.Description("Harness Account ID")),
			mcp.WithString("orgId", mcp.Required(), mcp.Description("Harness Organization ID")),
			mcp.WithString("projectId", mcp.Required(), mcp.Description("Harness Project ID")),
			mcp.WithNumber("page", mcp.Description("Page number to fetch (starting from 0)"), mcp.Min(0), mcp.DefaultNumber(0)),
			mcp.WithNumber("pageSize", mcp.Description("Number of results per page"), mcp.DefaultNumber(5)),
			mcp.WithString("matchesProject", mcp.Description("Comma-separated list of organization:project pairs to filter exemptions by project scope (e.g., \"default:STO,default:CCM\").")),
			mcp.WithString("status", mcp.Description("Required. Exemption status: Pending, Approved, Rejected, Expired. You must provide exactly one status.")),
			mcp.WithString("search", mcp.Description(`Free-text search that matches both issue titles and exemption titles.
		
		Examples:
		- Issue title: "Log4j vulnerability" or "hardcoded secret"
		- Specific vulnerability ID: "python.jwt.security.jwt-hardcode.jwt-python-hardcoded-secret"
		- CVE: "CVE-2021-44228"
		- Exemption title: "Temporary exemption for production release"
		
		Note: For exact vulnerability IDs, use the complete ID without modifications.`)),
			WithScope(config, true),
		), func(ctx context.Context, request mcp.CallToolRequest) (*mcp.CallToolResult, error) {
			page := int64(0)
			size := int64(5)
			scope, err := FetchScope(config, request, true)
			if err != nil {
				return mcp.NewToolResultError(err.Error()), nil
			}
			params := &generated.FrontendGlobalExemptionsParams{
				AccountId: config.AccountID,
				OrgId:     &scope.OrgID,
				ProjectId: &scope.ProjectID,
			}
			if v, _ := OptionalParam[string](request, "orgId"); v != "" {
				params.OrgId = &v
			}
			if v, _ := OptionalParam[string](request, "projectId"); v != "" {
				params.ProjectId = &v
			}
			if v, _ := OptionalParam[int64](request, "page"); v != 0 {
				params.Page = &v
			} else {
				params.Page = &page
			}
			if v, _ := OptionalParam[int64](request, "pageSize"); v != 0 {
				params.PageSize = &v
			} else {
				params.PageSize = &size
			}
			if v, _ := OptionalParam[string](request, "matchesProject"); v != "" {
				params.MatchesProject = &v
			}
			if v, _ := OptionalParam[string](request, "status"); v != "" {
				params.Status = generated.FrontendGlobalExemptionsParamsStatus(v)
			}
			if v, _ := OptionalParam[string](request, "search"); v != "" {
				params.Search = &v
			}

			resp, err := client.FrontendGlobalExemptionsWithResponse(ctx, params)
			if err != nil {
				return mcp.NewToolResultError(err.Error()), nil
			}
			if resp.JSON200 == nil {
				if resp.Body != nil {
					return mcp.NewToolResultText(string(resp.Body)), nil
				}
				return mcp.NewToolResultError("No data returned from STO service"), nil
			}

			showingApprovedExemptions := false
			// 1. Collect all unique user IDs
			userIDs := make(map[string]struct{})
			for _, e := range resp.JSON200.Exemptions {
				if e.RequesterId != "" {
					userIDs[e.RequesterId] = struct{}{}
				}
				if e.ApproverId != nil && *e.ApproverId != "" {
					userIDs[*e.ApproverId] = struct{}{}
				}
			}

			// 2. Fetch user info for each unique user ID
			userNameMap := make(map[string]string)
			for userID := range userIDs {
				name := ""
				scope := dto.Scope{
					AccountID: config.AccountID,
				}
				// PrincipalService: GetUserInfo(ctx, scope, userID, page, size)
				userInfo, err := principalClient.GetUserInfo(ctx, scope, userID, 0, 1)
				if err == nil && userInfo != nil && &userInfo.Data != nil && &userInfo.Data.User != nil {
					if userInfo.Data.User.Name != "" {
						name = userInfo.Data.User.Name
					} else if userInfo.Data.User.Email != "" {
						name = userInfo.Data.User.Email
					}
				}
				// If lookup fails, name remains ""
				userNameMap[userID] = name
			}

			// 3. Build table rows from exemptions
			rows := []map[string]interface{}{}
			for _, e := range resp.JSON200.Exemptions {
				duration := ""
				if e.Expiration != nil {
					seconds := *e.Expiration - e.Created
					days := seconds / 86400
					duration = fmt.Sprintf("%dd", days)
				} else if e.PendingChanges.DurationDays != nil {
					duration = fmt.Sprintf("%dd", *e.PendingChanges.DurationDays)
				}

				row := map[string]interface{}{
					"ExemptionId":        e.Id,
					"SEVERITY":           e.IssueSummary.SeverityCode,
					"ISSUE":              e.IssueSummary.Title,
					"SCOPE":              e.Scope,
					"REASON":             e.Reason,
					"EXEMPTION_DURATION": duration,
					"OrgId":              e.OrgId,
					"ProjectId":          e.ProjectId,
					"PipelineId":         e.PipelineId,
					"TargetId":           e.TargetId,
					"STATUS":             e.Status,
				}
				row["REQUESTED_BY"] = userNameMap[e.RequesterId]
				if e.ApproverId != nil && *e.ApproverId != "" {
					showingApprovedExemptions = true
					row["APPROVED_BY"] = userNameMap[*e.ApproverId]
				}
				rows = append(rows, row)
			}

			var suggestions []string
			maxSuggestions := 1
			suggestions = append(suggestions,
				"Reject exemptions raised for issue type as secret",
			)
			for i := 0; i < len(rows) && i < maxSuggestions; i++ {
				issue, issueOk := rows[i]["ISSUE"].(string)
				status, statusOk := rows[i]["STATUS"]
				if issueOk {
					if statusOk && status == "Pending" {
						suggestions = append(suggestions, "Approve exemption "+issue)
					}
					suggestions = append(suggestions, "Reject exemption "+issue)
				}
			}

			// Create table columns for our UI component
			columns := []types.TableColumn{}
			if showingApprovedExemptions {
<<<<<<< HEAD
				columns = []types.TableColumn{
					{Key: "ISSUE", Label: "Issue"},
					{Key: "SEVERITY", Label: "Severity"},
					{Key: "SCOPE", Label: "Scope"},
					{Key: "REASON", Label: "Reason"},
					{Key: "EXEMPTION_DURATION", Label: "Exemption Duration"},
					{Key: "REQUESTED_BY", Label: "Requested By"},
					{Key: "APPROVED_BY", Label: "Approved By"},
					{Key: "STATUS", Label: "Status"},
					{Key: "ExemptionId", Label: "Exemption ID"},
					{Key: "OrgId", Label: "Org ID"},
					{Key: "ProjectId", Label: "Project ID"},
					{Key: "PipelineId", Label: "Pipeline ID"},
					{Key: "TargetId", Label: "Target ID"},
				}
			} else {
				columns = []types.TableColumn{
					{Key: "ISSUE", Label: "Issue"},
					{Key: "SEVERITY", Label: "Severity"},
					{Key: "SCOPE", Label: "Scope"},
					{Key: "REASON", Label: "Reason"},
					{Key: "EXEMPTION_DURATION", Label: "Exemption Duration"},
					{Key: "REQUESTED_BY", Label: "Requested By"},
					{Key: "STATUS", Label: "Status"},
					{Key: "ExemptionId", Label: "Exemption ID"},
					{Key: "OrgId", Label: "Org ID"},
					{Key: "ProjectId", Label: "Project ID"},
					{Key: "PipelineId", Label: "Pipeline ID"},
					{Key: "TargetId", Label: "Target ID"},
				}
			}

			// Always create the basic table data
			tableData := types.TableData{
				Columns: columns,
				Rows:    rows,
			}

			// Always include basic JSON data for external clients
			tableJSON, err := json.Marshal(tableData)
			if err != nil {
				return mcp.NewToolResultErrorf("Failed to marshal table data: %v", err), nil
			}

			responseContents := []mcp.Content{
				mcp.NewTextContent(string(tableJSON)),
			}

			if config.Internal {
				// Only create enhanced UI components for internal mode
				tableEvent := types.NewTableEvent(tableData)
				tableResource, err := tableEvent.CreateEmbeddedResource()
				if err != nil {
					slog.Error("Failed to create table resource", "error", err)
				} else {
					responseContents = append(responseContents, tableResource)
				}
				
				// Create prompt event and resource if we have suggestions
				if len(suggestions) > 0 {
					promptEvent := types.NewActionEvent(suggestions)
					promptResource, err := promptEvent.CreateEmbeddedResource()
					if err != nil {
						slog.Error("Failed to create prompt resource", "error", err)
					} else {
						responseContents = append(responseContents, promptResource)
					}
				}
=======
				columns = []string{"ISSUE", "SEVERITY", "SCOPE", "REASON", "EXEMPTION_DURATION", "REQUESTED_BY", "APPROVED_BY", "STATUS"}
			} else {
				columns = []string{"ISSUE", "SEVERITY", "SCOPE", "REASON", "EXEMPTION_DURATION", "REQUESTED_BY", "STATUS"}
			}

			raw, err := json.Marshal(resp.JSON200)
			if err != nil {
				return mcp.NewToolResultError("Failed to marshal table data: " + err.Error()), nil
>>>>>>> 4d982973
			}
			// Use the new ToolResultBuilder to build the result with multiple events
			resultBuilder := response.NewToolResultBuilder("Exemption Report").
				AddStringEvent(string(builder.RawEvent), string(raw)).
				AddStringEvent(string(builder.GenericTableEvent), string(tableData), columns).
				AddPrompts(suggestions)

<<<<<<< HEAD
			return &mcp.CallToolResult{
				Content: responseContents,
			}, nil
=======
			return resultBuilder.Build(), nil
>>>>>>> 4d982973
		}
}

// ExemptionsPromoteExemptionTool promotes a pending exemption to approval/rejection.
func ExemptionsPromoteExemptionTool(config *config.Config, client *generated.ClientWithResponses, principalClient *client.PrincipalService) (tool mcp.Tool, handler server.ToolHandlerFunc) {
	return mcp.NewTool("sto_exemptions_promote_and_approve",
			mcp.WithDescription(`
				Promote (approve) an exemption request at its current scope or at a higher scope (Project, Org, or Account).

			**Usage Guidance:**
			- Use this endpoint to approve an exemption at the requested scope, or to promote (escalate) it to a higher scope.
			- Do NOT use this endpoint to reject an exemption (see exemptions_reject_and_approve).
			- The required identifiers depend on the scope you are promoting to:
				- **Account-level Promotion:** Provide only accountId.
				- **Org-level Promotion:** Provide accountId and orgId.
				- **Project-level Promotion:** Provide accountId, orgId, and projectId.
				- **Pipeline-level Approval:** Provide accountId, orgId, projectId, and pipelineId.
				- **Target-level Approval:** Provide accountId, orgId, projectId, and targetId.
			- You must provide the exemption id to promote.
			- Optionally, you may provide a comment, pipelineId, or targetId.

			**When to Use:**
			- To approve an exemption at the same or a higher scope than requested.
			- To escalate an exemption from Target/Pipeline/Project to Org or Account.

			**Parameters:**
			- id: Exemption ID to promote (required)
			- accountId: Harness Account ID (required)
			- orgId: Harness Organization ID (required for org/project promotion)
			- projectId: Harness Project ID (required for project promotion)
			- comment: Optional comment for the approval
			- pipelineId: Optional pipeline ID if relevant
			- targetId: Optional target ID if relevant

			**Do NOT use this endpoint for rejection.**
`),
			mcp.WithString("id", mcp.Required(), mcp.Description("Exemption ID to promote, generally present in id field of exemption")),
			mcp.WithString("accountId", mcp.Required(), mcp.Description("Harness Account ID")),
			mcp.WithString("orgId", mcp.Required(), mcp.Description("Harness Organization ID")),
			mcp.WithString("projectId", mcp.Required(), mcp.Description("Harness Project ID")),
			mcp.WithString("comment", mcp.Description("Optional comment for the approval or rejection")),
			mcp.WithString("pipelineId", mcp.Description("Optional pipeline ID to associate with the exemption")),
			mcp.WithString("targetId", mcp.Description("Optional target ID to associate with the exemption")),
			WithScope(config, true),
		), func(ctx context.Context, request mcp.CallToolRequest) (*mcp.CallToolResult, error) {
			params := &generated.ExemptionsPromoteExemptionParams{
				AccountId: config.AccountID,
			}
			approverId := getCurrentUserUUID(ctx, config, principalClient)
			defaultComment := "This is done by Harness Agent"
			if v, _ := OptionalParam[string](request, "orgId"); v != "" {
				params.OrgId = &v
			}
			if v, _ := OptionalParam[string](request, "projectId"); v != "" {
				params.ProjectId = &v
			}
			body := generated.PromoteExemptionRequestBody{
				ApproverId: approverId,
			}
			if v, _ := OptionalParam[string](request, "comment"); v != "" {
				body.Comment = &v
			} else {
				body.Comment = &defaultComment
			}
			if v, _ := OptionalParam[string](request, "pipelineId"); v != "" {
				body.PipelineId = &v
			}
			if v, _ := OptionalParam[string](request, "targetId"); v != "" {
				body.TargetId = &v
			}
			id, _ := RequiredParam[string](request, "id")

			resp, err := client.ExemptionsPromoteExemptionWithResponse(ctx, id, params, body)
			if err != nil {
				return mcp.NewToolResultError(err.Error()), nil
			}
			if resp.JSON200 == nil {
				if resp.Body != nil {
					return mcp.NewToolResultText(string(resp.Body)), nil
				}
				return mcp.NewToolResultError("No data returned from STO service"), nil
			}
			data, err := json.Marshal(resp.JSON200)
			if err != nil {
				return mcp.NewToolResultError("Failed to marshal response: " + err.Error()), nil
			}
			return mcp.NewToolResultText(string(data)), nil
		}
}

// ExemptionsApproveExemptionTool approves or rejects an exemption request.
func ExemptionsApproveExemptionTool(config *config.Config, client *generated.ClientWithResponses, principalClient *client.PrincipalService) (tool mcp.Tool, handler server.ToolHandlerFunc) {
	return mcp.NewTool("exemptions_reject_and_approve",
			mcp.WithDescription(`
			Approve or reject an exemption request at its current (requested) scope.

			**Usage Guidance:**
			- Use this endpoint to approve or reject an exemption at the requested scope.
			- Always provide one Action to take: approve or reject
			- Provide approve as an action to approve an exemption
			- Provide reject as an action to reject an exemption
			- Do NOT use this endpoint to promote an exemption to a higher scope (see exemptions_promote_and_approve).
			- You must provide the exemption id, the action (approve or reject), and the relevant scope identifiers.
			- Optionally, you may provide a comment.

			**When to Use:**
			- To approve or reject an exemption at the current/requested scope.
			- To reject an exemption at any scope.

			**Parameters:**
			- id: Exemption ID to approve or reject (required)
			- action: "approve" or "reject" (required)
			- accountId: Harness Account ID (required)
			- orgId: Harness Organization ID (required for org/project scope)
			- projectId: Harness Project ID (required for project scope)
			- pipelineId: Exemption's pipeline Id (required for pipeline scope)
			- targetId: Exemption's target Id (required for target scope)
			- comment: Optional comment for the approval or rejection

			**Do NOT use this endpoint to promote to a higher scope.**
`),
			mcp.WithString("id", mcp.Required(), mcp.Description("Exemption ID to approve or reject, generally present in id field of exemption")),
			mcp.WithString("action", mcp.Required(), mcp.Description("Action to take: approve or reject")),
			mcp.WithString("accountId", mcp.Required(), mcp.Description("Harness Account ID")),
			mcp.WithString("orgId", mcp.Description("Harness Organization ID")),
			mcp.WithString("projectId", mcp.Description("Harness Project ID")),
			mcp.WithString("userId", mcp.Description("User ID of the approver. Get the current userID from context")),
			mcp.WithString("comment", mcp.Description("Optional comment for the approval or rejection")),
			WithScope(config, true),
		), func(ctx context.Context, request mcp.CallToolRequest) (*mcp.CallToolResult, error) {
			params := &generated.ExemptionsApproveExemptionParams{
				AccountId: config.AccountID,
			}
			if v, _ := OptionalParam[string](request, "orgId"); v != "" {
				params.OrgId = &v
			}
			if v, _ := OptionalParam[string](request, "projectId"); v != "" {
				params.ProjectId = &v
			}
			approverId := ""
			if v, _ := OptionalParam[string](request, "userId"); v != "" {
				approverId = v
			}
			if approverId == "" {
				approverId = getCurrentUserUUID(ctx, config, principalClient)
			}
			defaultComment := "This is done by Harness Agent"
			body := generated.ApproveExemptionRequestBody{
				ApproverId: approverId,
			}
			if v, _ := OptionalParam[string](request, "comment"); v != "" {
				body.Comment = &v
			} else {
				body.Comment = &defaultComment
			}
			actionStr, _ := RequiredParam[string](request, "action")
			action := generated.ExemptionsApproveExemptionParamsAction(actionStr)
			id, _ := RequiredParam[string](request, "id")
			resp, err := client.ExemptionsApproveExemptionWithResponse(ctx, id, action, params, body)
			if err != nil {
				return mcp.NewToolResultError(err.Error()), nil
			}
			if resp.JSON200 == nil {
				if resp.Body != nil {
					return mcp.NewToolResultText(string(resp.Body)), nil
				}
				return mcp.NewToolResultError("No data returned from STO service"), nil
			}
			data, err := json.Marshal(resp.JSON200)
			if err != nil {
				return mcp.NewToolResultError("Failed to marshal response: " + err.Error()), nil
			}
			return mcp.NewToolResultText(string(data)), nil
		}
}

func getCurrentUserUUID(ctx context.Context, config *config.Config, principalClient *client.PrincipalService) string {
	scope := dto.Scope{
		AccountID: config.AccountID,
	}
	resp, err := principalClient.GetCurrentUser(ctx, scope)
	if err != nil {
		slog.Error("getCurrentUserUUIDFromAPIClient error", "error", err)
		return ""
	}
	return resp.Data.UUID
}<|MERGE_RESOLUTION|>--- conflicted
+++ resolved
@@ -11,12 +11,7 @@
 	"github.com/harness/harness-mcp/client/dto"
 	"github.com/harness/harness-mcp/client/sto/generated"
 	"github.com/harness/harness-mcp/cmd/harness-mcp-server/config"
-<<<<<<< HEAD
 	"github.com/harness/harness-mcp/pkg/harness/event/types"
-=======
-	builder "github.com/harness/harness-mcp/pkg/harness/event/common"
-	"github.com/harness/harness-mcp/pkg/harness/event/response"
->>>>>>> 4d982973
 	"github.com/mark3labs/mcp-go/mcp"
 	"github.com/mark3labs/mcp-go/server"
 )
@@ -198,7 +193,6 @@
 				rows = append(rows, row)
 			}
 
-<<<<<<< HEAD
 			// Create table columns for our UI component
 			columns := []types.TableColumn{
 				{Key: "TITLE", Label: "Title"},
@@ -219,18 +213,9 @@
 
 			// Serialize the table component for text representation
 			tableJSON, err := json.Marshal(tableData)
-=======
-			raw, err := json.Marshal(resp.JSON200)
-			if err != nil {
-				return mcp.NewToolResultError("Failed to marshal table data: " + err.Error()), nil
-			}
-
-			tableData, err := json.Marshal(rows)
->>>>>>> 4d982973
 			if err != nil {
 				return mcp.NewToolResultErrorf("Failed to marshal table data: %v", err), nil
 			}
-<<<<<<< HEAD
 
 			// Start with text content which is always returned
 			responseContents := []mcp.Content{
@@ -268,21 +253,6 @@
 			return &mcp.CallToolResult{
 				Content: responseContents,
 			}, nil
-=======
-			var prompts []string
-			prompts = append(prompts,
-				"Show me only issues with secrets identified",
-				"Show me issues without Exemption",
-			)
-			// Use the new ToolResultBuilder to build the result with multiple events
-			columns := []string{"TITLE", "SEVERITY", "ISSUE_TYPE", "TARGETS_IMPACTED", "OCCURRENCES", "LAST_DETECTED", "EXEMPTION_STATUS"}
-			resultBuilder := response.NewToolResultBuilder("Issues Report").
-				AddStringEvent(string(builder.RawEvent), string(raw)).
-				AddStringEvent(string(builder.GenericTableEvent), string(tableData), columns).
-				AddPrompts(prompts)
-
-			return resultBuilder.Build(), nil
->>>>>>> 4d982973
 		}
 }
 
@@ -462,7 +432,6 @@
 			// Create table columns for our UI component
 			columns := []types.TableColumn{}
 			if showingApprovedExemptions {
-<<<<<<< HEAD
 				columns = []types.TableColumn{
 					{Key: "ISSUE", Label: "Issue"},
 					{Key: "SEVERITY", Label: "Severity"},
@@ -531,30 +500,11 @@
 						responseContents = append(responseContents, promptResource)
 					}
 				}
-=======
-				columns = []string{"ISSUE", "SEVERITY", "SCOPE", "REASON", "EXEMPTION_DURATION", "REQUESTED_BY", "APPROVED_BY", "STATUS"}
-			} else {
-				columns = []string{"ISSUE", "SEVERITY", "SCOPE", "REASON", "EXEMPTION_DURATION", "REQUESTED_BY", "STATUS"}
-			}
-
-			raw, err := json.Marshal(resp.JSON200)
-			if err != nil {
-				return mcp.NewToolResultError("Failed to marshal table data: " + err.Error()), nil
->>>>>>> 4d982973
-			}
-			// Use the new ToolResultBuilder to build the result with multiple events
-			resultBuilder := response.NewToolResultBuilder("Exemption Report").
-				AddStringEvent(string(builder.RawEvent), string(raw)).
-				AddStringEvent(string(builder.GenericTableEvent), string(tableData), columns).
-				AddPrompts(suggestions)
-
-<<<<<<< HEAD
+			}
+
 			return &mcp.CallToolResult{
 				Content: responseContents,
 			}, nil
-=======
-			return resultBuilder.Build(), nil
->>>>>>> 4d982973
 		}
 }
 
