--- conflicted
+++ resolved
@@ -27,12 +27,6 @@
 			return mcp.NewToolResultError(err.Error()), nil
 		}
 
-<<<<<<< HEAD
-		viewId, err := OptionalParam[string](request, "view_id")
-		if err != nil {
-			return mcp.NewToolResultError(err.Error()), nil
-		}
-=======
 		viewId, err := RequiredParamOK[string](request, "view_id")
 		if err != nil {
 			return mcp.NewToolResultError(err.Error()), nil
@@ -40,7 +34,6 @@
 
 		limit := getLimit(request)
 		offset := getOffset(request)
->>>>>>> d8779828
 
 		timeFilter, err := OptionalParam[string](request, "time_filter")
 		if err != nil {
@@ -70,11 +63,8 @@
 		params := new(dto.CCMPerspectiveGridOptions)
 		params.AccountId = accountId
 		params.ViewId = viewId
-<<<<<<< HEAD
-=======
 		params.Limit = limit
 		params.Offset = offset
->>>>>>> d8779828
 		params.TimeFilter = timeFilter
 		params.Filters = filters
 		params.KeyValueFilters = keyValueFilters
@@ -303,8 +293,6 @@
 			"type":        "string",
 			"description": "The perspective (view) identifier",
 		},
-<<<<<<< HEAD
-=======
 		"limit": map[string]any{
 			"type":        "number",
 			"description": "Rows page limit",
@@ -313,7 +301,6 @@
 			"type":        "number",
 			"description": "Rows page offset",
 		},
->>>>>>> d8779828
 		"time_filter": map[string]any{
 			"type":        "string",
 			"description": "Time filter for the query",
