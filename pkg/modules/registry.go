--- conflicted
+++ resolved
@@ -36,12 +36,8 @@
 			NewCCMModule(config, tsg),
 			NewIDPModule(config, tsg),
 			NewHARModule(config, tsg),
-<<<<<<< HEAD
-			NewRMGModule(config, tsg),
-=======
 			NewDbOpsModule(config, tsg),
 			NewACMModule(config, tsg),
->>>>>>> d57b7917
 		},
 		config: config,
 		tsg:    tsg,
