--- conflicted
+++ resolved
@@ -226,9 +226,7 @@
 		"fieldId":     "business_mapping",
 		"description": "Use this field to create a view filter rule to filter by Labels", 
 	},
-<<<<<<< HEAD
-}
-
+}
 
 var ListRecommendationsDescription = `
 Lists recommendation items with metadata such as resource identifiers, potential savings, current vs. recommended size, severity/status, and recommendation type.
@@ -242,7 +240,4 @@
 
 var GetRecommendationsStatsDescription = `
 Retrieves overall statistics for cloud cost optimization recommendations within a given account. The response provides aggregated metrics such as the total number of recommendations, total estimated cost savings, and the count of open and applied recommendations. This helps track the overall state and impact of cost optimization efforts across all resources.
-`
-=======
-}
->>>>>>> 83430530
+`