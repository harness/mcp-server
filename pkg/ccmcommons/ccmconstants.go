--- conflicted
+++ resolved
@@ -239,11 +239,7 @@
 `
 
 var GetAnomaliesSummaryDescription = `
-<<<<<<< HEAD
-Fetch the anomales summary in Harness Cloud Cost Management.
-=======
 Fetch the anomalies summary in Harness Cloud Cost Management.
->>>>>>> d24a4474
 `
 
 var ListAnomaliesDescription = `
@@ -255,9 +251,5 @@
 `
 
 var GetAnomaliesForPerspectiveDescription = `
-<<<<<<< HEAD
-Fetch anomalies for perspective
-=======
 Fetch cost anomalies filtered by a specific perspective in Harness Cloud Cost Management
->>>>>>> d24a4474
 `