# Harness MCP Server

The Harness MCP Server is a [Model Context Protocol (MCP)](https://modelcontextprotocol.io/introduction) server that provides seamless integration with Harness APIs, enabling advanced automation and interaction capabilities for developers and tools.

## Components

### Tools

The server implements several toolsets:

#### Pipelines Toolset 

Toolset Name: `pipelines`

- `get_pipeline`: Get details of a specific pipeline
- `list_pipelines`: List pipelines in a repository
- `get_execution`: Get details of a specific pipeline execution
- `list_executions`: List pipeline executions
- `fetch_execution_url`: Fetch the execution URL for a pipeline execution

#### Pull Requests Toolset

Toolset Name: `pullrequests`

- `get_pull_request`: Get details of a specific pull request
- `list_pull_requests`: List pull requests in a repository
- `get_pull_request_checks`: Get status checks for a specific pull request
- `get_pull_request_activities`: Get activities and comments for a specific pull request
- `create_pull_request`: Create a new pull request

#### Services Toolset

Toolset Name: `service` 

- `get_service`: Get details of a specific service
- `list_services`: List services

#### Environments Toolset

Toolset Name: `environment` 

- `get_environment`: Get details of a specific environment
- `list_environments`: List environments
- `move_environment_configs`: Move environment YAML from inline to remote

#### Infrastructure Toolset

Toolset Name: `infrastructure` 

- `list_infrastructures`: List infrastructure definitions
- `move_infrastructure_configs`: Move infrastructure YAML between inline and remote

#### Connectors Toolset

Toolset Name: `connectors`

- `list_connector_catalogue`: List the Harness connector catalogue
- `get_connector_details`: Get details of a specific connector

#### Repositories Toolset

Toolset Name: `repositories`

- `get_repository`: Get details of a specific repository
- `list_repositories`: List repositories

#### Registries Toolset

Toolset Name: `registries`

- `get_registry`: Get details of a specific registry in Harness artifact registry
- `list_artifact_files`: List files for a specific artifact version in a Harness artifact registry
- `list_artifact_versions`: List artifact versions in a Harness artifact registry
- `list_artifacts`: List artifacts in a Harness artifact registry
- `list_registries`: List registries in Harness artifact registry

#### Dashboards Toolset

Toolset Name: `dashboards`

- `list_dashboards`: Lists all available Harness dashboards
- `get_dashboard_data`: Retrieves the data from a specific Harness dashboard

#### Cloud Cost Management Toolset

Toolset Name: `cloudcostmanagement`

- `get_ccm_overview`: Retrieves the cost overview for a specific account.
- `list_ccm_cost_categories`: List all cost categories names for a specified account.
- `list_ccm_cost_categories_detail`: List all cost categories details for a specified account.
- `get_ccm_cost_category`: Retrieve a cost category detail by Id  for a specified account.
- `list_ccm_perspectives_detail`: List all perspectives for a specified account.
- `get_ccm_perspective`: Retrieves a perspective by Id for a specified account.
- `get_last_period_cost_ccm_perspective`:  Retrieves the cost for a specified period and perspective within a given account.
- `get_last_twelve_months_cost_ccm_perspective`:  Retrieves a monthly cost breakdown for the past 12 months for a perspective within a specified account.
- `create_ccm_perspective`: Creates a perspective for a specified account. 
- `ccm_perspective_grid`: Query detailed cost perspective data in Harness Cloud Cost Management.
- `ccm_perspective_time_series`: Query detailed cost perspective data, grouped by time in Harness Cloud Cost Management.
- `ccm_perspective_summary_with_budget`: Query a summary of cost perspectives with budget information in Harness Cloud Cost Management, including detailed cost and budget data grouped by time.
- `ccm_perspective_budget`: Query the budget information for a perspective in Harness Cloud Cost Management.
- `get_ccm_metadata`: Retrieves metadata about available cloud connectors, cost data sources, default perspectives, and currency preferences in Harness Cloud Cost Management.
<<<<<<< HEAD
- `ccm_perspective_recommendations`: PerspectiveRecommendations: Returns monthly cost, savings, and a list of open recommendations for a perspective in Harness Cloud Cost Management.
=======
>>>>>>> 06b64a29
- `get_ccm_commitment_coverage`: Get commitment coverage information for an account in Harness Cloud Cost Management

#### Chaos Engineering Toolset

Toolset Name: `chaos`

- `chaos_experiments_list`: List all the chaos experiments for a specific account.
- `chaos_experiment_describe`: Get details of a specific chaos experiment.
- `chaos_experiment_run`:  Run a specific chaos experiment.
- `chaos_experiment_run_result`:  Get the result of a specific chaos experiment run.

#### Supply Chain Security (SCS) Toolset

Toolset Name: `scs`

- `list_artifact_sources`: List all artifact sources available in Harness SCS for a specific organization and project.
- `list_artifacts_per_source`: List all artifacts within a specific artifact source.
- `get_artifact_overview`: Get metadata, security findings, SBOM, and compliance status for a specific artifact.
- `get_artifact_chain_of_custody`: Retrieve the full chain of custody (event history) for a specific artifact.
- `fetch_compliance_results_by_artifact`: Fetch compliance results for a specific artifact.
- `get_code_repository_overview`: Get an overview of vulnerabilities, SBOM, compliance issues, and policy violations for a code repository.
- `list_scs_code_repos`: List all code repositories scanned by Harness SCS.

#### Security Test Orchestration (STO) Toolset

Toolset Name: `sto`

- `frontend_all_issues_list`: List and filter security issues in Harness STO by target, pipeline, tool, severity, exemption status, and type.


#### Logs Toolset

Toolset Name: `logs`

- `download_execution_logs`: Download logs for a pipeline execution

#### Templates Toolset

Toolset Name: `templates`

- `list_templates`: List templates at a given scope
- `intelligent_template_search`: Find the most relevant templates based on a natural language description.

#### Internal Developer Portal Toolset

Toolset Name: `idp`

- `get_entity`: Get details of a specific entity in the Harness IDP Catalog
- `list_entities`: List entities in the Harness Internal Developer Portal Catalog
- `get_scorecard`: Get details of a specific entity in the Harness IDP Catalog
- `list_scorecards`: List scorecards in the Harness Internal Developer Portal Catalog
- `get_score_summary`: Get Score Summary for Scorecards in the Harness Internal Developer Portal Catalog.
- `get_scores`: Get Scores for Scorecards in the Harness Internal Developer Portal Catalog.

#### Audit Trail Toolset

Toolset Name: `audit`

- `list_user_audits`: Retrieve the complete audit trail for a specified user.


## Prerequisites

1. You will need to have Go 1.23 or later installed on your system.
2. A Harness API key for authentication.

## Quickstart

## Makefile Usage

This project provides a `Makefile` to simplify common development tasks. The main targets are:

- `make build` – Build the mcp-server binary with version information embedded.
- `make init` – Set up git hooks and submodules for pre-commit checks.
- `make dep` – Download Go module dependencies.
- `make tools` – Install tools required for the build (if any are specified).
- `make format` – Format Go code using goimports and gci.

You can run any of these commands from the project root. For example:

```sh
make build
make format
```


### Build from Source

1. Clone the repository:
```bash
git clone https://github.com/harness/mcp-server.git
cd mcp-server
```

2. Build the binary:
```bash
go build -o cmd/harness-mcp-server/harness-mcp-server ./cmd/harness-mcp-server
```

3. Run the server:
```bash
HARNESS_API_KEY=your_api_key HARNESS_DEFAULT_ORG_ID=your_org_id HARNESS_DEFAULT_PROJECT_ID=your_project_id ./cmd/harness-mcp-server/harness-mcp-server stdio
```

### Use Docker Image

Alternatively, you can use the pre-built Docker image:

```bash
docker run -i --rm \
  -e HARNESS_API_KEY=your_api_key \
  -e HARNESS_DEFAULT_ORG_ID=your_org_id \
  -e HARNESS_DEFAULT_PROJECT_ID=your_project_id \
  -e HARNESS_BASE_URL=your_base_url \
  harness/mcp-server stdio
```

### Claude Desktop Configuration

On MacOS: `~/Library/Application\ Support/Claude/claude_desktop_config.json`  
On Windows: `%APPDATA%/Claude/claude_desktop_config.json`

<details>
  <summary>Server Configuration</summary>
  
  ```json
  {
    "mcpServers": {
      "harness": {
        "command": "/path/to/harness-mcp-server",
        "args": ["stdio"],
        "env": {
          "HARNESS_API_KEY": "<YOUR_API_KEY>",
          "HARNESS_DEFAULT_ORG_ID": "<YOUR_ORG_ID>",
          "HARNESS_DEFAULT_PROJECT_ID": "<YOUR_PROJECT_ID>"
        }
      }
    }
  }
  ```
</details>

## Usage with Claude Code

```bash
HARNESS_API_KEY=your_api_key HARNESS_ACCOUNT_ID=your_account_id HARNESS_ORG_ID=your_org_id HARNESS_PROJECT_ID=your_project_id ./cmd/harness-mcp-server/harness-mcp-server stdio
```

## Usage with Windsurf

To use the Harness MCP Server with Windsurf:

1. Add the server configuration to your Windsurf config file:

### Using Local Binary

```json
{
  "mcpServers": {
    "harness": {
      "command": "/path/to/harness-mcp-server",
      "args": ["stdio"],
      "env": {
        "HARNESS_API_KEY": "<YOUR_API_KEY>",
        "HARNESS_DEFAULT_ORG_ID": "<YOUR_ORG_ID>",
        "HARNESS_DEFAULT_PROJECT_ID": "<YOUR_PROJECT_ID>",
        "HARNESS_BASE_URL": "<YOUR_BASE_URL>"
      }
    }
  }
}
```

### Using Docker Image

```json
{
  "mcpServers": {
    "harness": {
      "command": "docker",
      "args": [
        "run",
        "-i",
        "--rm",
        "-e",
        "HARNESS_API_KEY",
        "-e",
        "HARNESS_DEFAULT_ORG_ID",
        "-e",
        "HARNESS_DEFAULT_PROJECT_ID",
        "-e",
        "HARNESS_BASE_URL",
        "harness/mcp-server",
        "stdio"
      ],
      "env": {
        "HARNESS_API_KEY": "<YOUR_API_KEY>",
        "HARNESS_DEFAULT_ORG_ID": "<YOUR_ORG_ID>",
        "HARNESS_DEFAULT_PROJECT_ID": "<YOUR_PROJECT_ID>",
        "HARNESS_BASE_URL": "<YOUR_BASE_URL>"
      }
    }
  }
}
```
## Usage with Amazon Q Developer CLI

To use the Harness MCP Server with Amazon Q Developer CLI:

1. Add the server configuration to your Amazon Q config file at: `~/.aws/amazonq/mcp.json`  

### Using Local Binary

```json
{
  "mcpServers": {
    "harness": {
      "command": "/path/to/harness-mcp-server",
      "args": ["stdio"],
      "env": {
        "HARNESS_API_KEY": "<YOUR_API_KEY>",
        "HARNESS_DEFAULT_ORG_ID": "<YOUR_ORG_ID>",
        "HARNESS_DEFAULT_PROJECT_ID": "<YOUR_PROJECT_ID>",
        "HARNESS_BASE_URL": "<YOUR_BASE_URL>"
      }
    }
  }
}
```

### Cursor Configuration

```json
{
  "mcpServers": {
    "harness": {
      "command": "/path/to/harness-mcp-server",
      "args": ["stdio"],
      "env": {
        "HARNESS_API_KEY": "your_api_key",
        "HARNESS_DEFAULT_ORG_ID": "your_org_id",
        "HARNESS_DEFAULT_PROJECT_ID": "your_project_id",
        "HARNESS_BASE_URL": "<if-needed>"
      }
    }
  }
}
```

[Cursor MCP Guide](https://docs.cursor.com/context/model-context-protocol#configuring-mcp-servers)

[![Install MCP Server](https://cursor.com/deeplink/mcp-install-light.svg)](https://cursor.com/install-mcp?name=harness&config=eyJjb21tYW5kIjoiZG9ja2VyIHJ1biAtaSAtLXJtIC1lIEhBUk5FU1NfQVBJX0tFWSAtZSBIQVJORVNTX0RFRkFVTFRfT1JHX0lEIC1lIEhBUk5FU1NfREVGQVVMVF9QUk9KRUNUX0lEIC1lIEhBUk5FU1NfQkFTRV9VUkwgaGFybmVzcy9tY3Atc2VydmVyIHN0ZGlvIiwiZW52Ijp7IkhBUk5FU1NfQVBJX0tFWSI6IjxZT1VSX0FQSV9LRVk%2BIiwiSEFSTkVTU19ERUZBVUxUX09SR19JRCI6IjxZT1VSX09SR19JRD4iLCJIQVJORVNTX0RFRkFVTFRfUFJPSkVDVF9JRCI6IjxZT1VSX1BST0pFQ1RfSUQ%2BIiwiSEFSTkVTU19CQVNFX1VSTCI6IjxZT1VSX0JBU0VfVVJMPiJ9fQ%3D%3D)

### VS Code Configuration

```json
{
  "mcp": {
    "servers": {
      "harness": {
        "command": "docker",
        "args": [
          "run",
          "-i",
          "--rm",
          "-e",
          "HARNESS_API_KEY",
          "-e",
          "HARNESS_DEFAULT_ORG_ID",
          "-e",
          "HARNESS_DEFAULT_PROJECT_ID",
          "-e",
          "HARNESS_BASE_URL",
          "harness/mcp-server",
          "stdio"
        ],
        "env": {
          "HARNESS_API_KEY": "<YOUR_API_KEY>",
          "HARNESS_DEFAULT_ORG_ID": "<YOUR_ORG_ID>",
          "HARNESS_DEFAULT_PROJECT_ID": "<YOUR_PROJECT_ID>",
          "HARNESS_BASE_URL": "<YOUR_BASE_URL>"
        }
      }
    }
  }
}

```

[VS Code MCP Guide](https://code.visualstudio.com/docs/copilot/chat/mcp-servers)


## Development

### Command Line Arguments

The Harness MCP Server supports the following command line arguments:

- `--toolsets`: Comma-separated list of tool groups to enable (default: "all")
- `--read-only`: Run the server in read-only mode
- `--log-file`: Path to log file for debugging
- `--log-level`: Set the logging level (debug, info, warn, error)
- `--version`: Show version information
- `--help`: Show help message
- `--base-url`: Base URL for Harness (default: "https://app.harness.io")

### Environment Variables

Environment variables are prefixed with `HARNESS_`:

- `HARNESS_API_KEY`: Harness API key (required) - Account ID is automatically extracted from the API key
- `HARNESS_DEFAULT_ORG_ID`: Default Harness organization ID (optional, if not specified it would need to be passed in the request if it's required for that operation)
- `HARNESS_DEFAULT_PROJECT_ID`: Default Harness project ID (optional, if not specified it would need to be passed in the request if it's required for that operation)
- `HARNESS_TOOLSETS`: Comma-separated list of toolsets to enable (default: "all")
- `HARNESS_READ_ONLY`: Set to "true" to run in read-only mode
- `HARNESS_LOG_FILE`: Path to log file
- `HARNESS_LOG_LEVEL`: Set the logging level (debug, info, warn, error)
- `HARNESS_BASE_URL`: Base URL for Harness (default: "https://app.harness.io")

### Authentication

The server uses a Harness API key for authentication. This can be set via the `HARNESS_API_KEY` environment variable.

## Notes for Local Testing

There might be certain tools that are not added in external mode or vice-versa, for local testing, following changes in `pkg/harness/tools.go` need to be done in mcp-server code to enable that certain tool in both internal and external modes.

```
baseURL := "https://localhost:8000"
secret := <SERVICE_SECRET>
```

### Example

```
// registerGenai registers the genai toolset
func registerGenai(config *config.Config, tsg *toolsets.ToolsetGroup) error {

	// Determine the base URL and secret for genai service
	baseURL := "http://localhost:8000"
	secret := <GENAI_SECRET>

	// Create base client for genai with the default timeout
	c, err := createClient(baseURL, config, secret, defaultGenaiTimeout)
	if err != nil {
		return err
	}
  .
  .
  .
```

## Debugging

Since MCP servers run over stdio, debugging can be challenging. For the best debugging experience, we strongly recommend using the [MCP Inspector](https://github.com/modelcontextprotocol/inspector).

You can launch the MCP Inspector with this command:

```bash
npx @modelcontextprotocol/inspector /path/to/harness-mcp-server stdio
```

Upon launching, the Inspector will display a URL that you can access in your browser to begin debugging.<|MERGE_RESOLUTION|>--- conflicted
+++ resolved
@@ -99,10 +99,7 @@
 - `ccm_perspective_summary_with_budget`: Query a summary of cost perspectives with budget information in Harness Cloud Cost Management, including detailed cost and budget data grouped by time.
 - `ccm_perspective_budget`: Query the budget information for a perspective in Harness Cloud Cost Management.
 - `get_ccm_metadata`: Retrieves metadata about available cloud connectors, cost data sources, default perspectives, and currency preferences in Harness Cloud Cost Management.
-<<<<<<< HEAD
 - `ccm_perspective_recommendations`: PerspectiveRecommendations: Returns monthly cost, savings, and a list of open recommendations for a perspective in Harness Cloud Cost Management.
-=======
->>>>>>> 06b64a29
 - `get_ccm_commitment_coverage`: Get commitment coverage information for an account in Harness Cloud Cost Management
 
 #### Chaos Engineering Toolset
