# Harness MCP Server

The Harness MCP Server is a [Model Context Protocol (MCP)](https://modelcontextprotocol.io/introduction) server that provides seamless integration with Harness APIs, enabling advanced automation and interaction capabilities for developers and tools.

## Components

### Tools

The server implements several toolsets:

#### Default Toolset

The default toolset contains essential tools from various services:

Toolset Name: `default`

- `get_connector_details`: Get details of a specific connector
- `list_connector_catalogue`: List the Harness connector catalogue
- `list_pipelines`: List pipelines in a repository
- `get_pipeline`: Get details of a specific pipeline
- `get_execution`: Get details of a specific pipeline execution
- `list_executions`: List pipeline executions
- `fetch_execution_url`: Fetch the execution URL for a pipeline execution
- `list_dashboards`: Lists all available Harness dashboards
- `get_dashboard_data`: Retrieves the data from a specific Harness dashboard

#### Pipelines Toolset 

Toolset Name: `pipelines`

- `get_pipeline`: Get details of a specific pipeline
- `list_pipelines`: List pipelines in a repository
- `get_execution`: Get details of a specific pipeline execution
- `list_executions`: List pipeline executions
- `fetch_execution_url`: Fetch the execution URL for a pipeline execution

#### Pull Requests Toolset

Toolset Name: `pullrequests`

- `get_pull_request`: Get details of a specific pull request
- `list_pull_requests`: List pull requests in a repository
- `get_pull_request_checks`: Get status checks for a specific pull request
- `get_pull_request_activities`: Get activities and comments for a specific pull request
- `create_pull_request`: Create a new pull request

#### Services Toolset

Toolset Name: `service` 

- `get_service`: Get details of a specific service
- `list_services`: List services

#### Environments Toolset

Toolset Name: `environment` 

- `get_environment`: Get details of a specific environment
- `list_environments`: List environments
- `move_environment_configs`: Move environment YAML from inline to remote

#### Infrastructure Toolset

Toolset Name: `infrastructure` 

- `list_infrastructures`: List infrastructure definitions
- `move_infrastructure_configs`: Move infrastructure YAML between inline and remote

#### Connectors Toolset

Toolset Name: `connectors`

- `list_connector_catalogue`: List the Harness connector catalogue
- `get_connector_details`: Get details of a specific connector

#### Repositories Toolset

Toolset Name: `repositories`

- `get_repository`: Get details of a specific repository
- `list_repositories`: List repositories

#### Registries Toolset

Toolset Name: `registries`

- `get_registry`: Get details of a specific registry in Harness artifact registry
- `list_artifact_files`: List files for a specific artifact version in a Harness artifact registry
- `list_artifact_versions`: List artifact versions in a Harness artifact registry
- `list_artifacts`: List artifacts in a Harness artifact registry
- `list_registries`: List registries in Harness artifact registry

#### Dashboards Toolset

Toolset Name: `dashboards`

- `list_dashboards`: Lists all available Harness dashboards
- `get_dashboard_data`: Retrieves the data from a specific Harness dashboard

#### Cloud Cost Management Toolset

Toolset Name: `ccm`

- `get_ccm_overview`: Retrieves the cost overview for a specific account.
- `list_ccm_cost_categories`: List all cost categories names for a specified account.
- `list_ccm_cost_categories_detail`: List all cost categories details for a specified account.
- `get_ccm_cost_category`: Retrieve a cost category detail by Id  for a specified account.
- `list_ccm_perspectives_detail`: List all perspectives for a specified account.
- `get_ccm_perspective`: Retrieves a perspective by Id for a specified account.
- `get_last_period_cost_ccm_perspective`:  Retrieves the cost for a specified period and perspective within a given account.
- `get_last_twelve_months_cost_ccm_perspective`:  Retrieves a monthly cost breakdown for the past 12 months for a perspective within a specified account.
- `create_ccm_perspective`: Creates a perspective for a specified account. 
- `update_ccm_perspective`: Updates a perspective for a specified account. 
- `delete_ccm_perspective`: Deletes a perspective for a specified account. 
- `ccm_perspective_grid`: Query detailed cost perspective data in Harness Cloud Cost Management.
- `ccm_perspective_time_series`: Query detailed cost perspective data, grouped by time in Harness Cloud Cost Management.
- `ccm_perspective_summary_with_budget`: Query a summary of cost perspectives with budget information in Harness Cloud Cost Management, including detailed cost and budget data grouped by time.
- `ccm_perspective_budget`: Query the budget information for a perspective in Harness Cloud Cost Management.
- `get_ccm_metadata`: Retrieves metadata about available cloud connectors, cost data sources, default perspectives, and currency preferences in Harness Cloud Cost Management.
- `ccm_perspective_recommendations`: Returns monthly cost, savings, and a list of open recommendations for a perspective in Harness Cloud Cost Management.
- `ccm_perspective_filter_values`: Returns available filter values for a cost perspective, enabling dynamic discovery of valid options for advanced queries in Harness Cloud Cost Management.
- `list_ccm_recommendations`: Returns a filterable list of cost-optimization recommendations in Harness Cloud Cost Management.
- `list_ccm_recommendations_by_resource_type`: Returns a aggregated statistics of cloud cost optimization recommendations grouped by resource type within a given account in Harness Cloud Cost Management.
- `get_ccm_recommendations_stats`: Returns overall statistics for cloud cost optimization recommendations within a given account in Harness Cloud Cost Management.
<<<<<<< HEAD
- `update_ccm_recommendation_state`: Marks a recommendation as Applied/Open/Ignored in Harness Cloud Cost Management
- `override_ccm_recommendation_savings`: Overrides savings for a recommendation in Harness Cloud Cost Management
=======
>>>>>>> b507c2bc
- `get_ccm_commitment_coverage`: Get commitment coverage information for an account in Harness Cloud Cost Management
- `get_ccm_commitment_savings`: Get commitment savings information for an account in Harness Cloud Cost Management

#### Database Operations Toolset

Toolset Name: `dbops`

- `get_database_schema_info`: Retrieves metadata about a database schema including its identifier, instance identifier, and database type.

#### Chaos Engineering Toolset

Toolset Name: `chaos`

- `chaos_experiments_list`: List all the chaos experiments for a specific account.
- `chaos_experiment_describe`: Get details of a specific chaos experiment.
- `chaos_experiment_run`:  Run a specific chaos experiment.
- `chaos_experiment_run_result`:  Get the result of a specific chaos experiment run.

#### Supply Chain Security (SCS) Toolset

Toolset Name: `scs`

- `list_artifact_sources`: List all artifact sources available in Harness SCS for a specific organization and project.
- `list_artifacts_per_source`: List all artifacts within a specific artifact source.
- `get_artifact_overview`: Get metadata, security findings, SBOM, and compliance status for a specific artifact.
- `get_artifact_chain_of_custody`: Retrieve the full chain of custody (event history) for a specific artifact.
- `fetch_compliance_results_by_artifact`: Fetch compliance results for a specific artifact.
- `get_code_repository_overview`: Get an overview of vulnerabilities, SBOM, compliance issues, and policy violations for a code repository.
- `list_scs_code_repos`: List all code repositories scanned by Harness SCS.

#### Security Test Orchestration (STO) Toolset

Toolset Name: `sto`

- `frontend_all_issues_list`: List and filter security issues in Harness STO by target, pipeline, tool, severity, exemption status, and type.


#### Logs Toolset

Toolset Name: `logs`

- `download_execution_logs`: Download logs for a pipeline execution

#### Templates Toolset

Toolset Name: `templates`

- `list_templates`: List templates at a given scope
- `intelligent_template_search`: Find the most relevant templates based on a natural language description.

#### Internal Developer Portal Toolset

Toolset Name: `idp`

- `get_entity`: Get details of a specific entity in the Harness IDP Catalog
- `list_entities`: List entities in the Harness Internal Developer Portal Catalog
- `get_scorecard`: Get details of a specific entity in the Harness IDP Catalog
- `list_scorecards`: List scorecards in the Harness Internal Developer Portal Catalog
- `get_score_summary`: Get Score Summary for Scorecards in the Harness Internal Developer Portal Catalog.
- `get_scores`: Get Scores for Scorecards in the Harness Internal Developer Portal Catalog.

#### Audit Trail Toolset

Toolset Name: `audit`

- `list_user_audits`: Retrieve the complete audit trail for a specified user.


## Prerequisites

1. You will need to have Go 1.23 or later installed on your system.
2. A Harness API key for authentication.

## Quickstart

## Makefile Usage

This project provides a `Makefile` to simplify common development tasks. The main targets are:

- `make build` – Build the mcp-server binary with version information embedded.
- `make init` – Set up git hooks and submodules for pre-commit checks.
- `make dep` – Download Go module dependencies.
- `make tools` – Install tools required for the build (if any are specified).
- `make format` – Format Go code using goimports and gci.

You can run any of these commands from the project root. For example:

```sh
make build
make format
```


### Build from Source

1. Clone the repository:
```bash
git clone https://github.com/harness/mcp-server.git
cd mcp-server
```

2. Build the binary:
```bash
go build -o cmd/harness-mcp-server/harness-mcp-server ./cmd/harness-mcp-server
```

3. Run the server:
```bash
HARNESS_API_KEY=your_api_key HARNESS_DEFAULT_ORG_ID=your_org_id HARNESS_DEFAULT_PROJECT_ID=your_project_id ./cmd/harness-mcp-server/harness-mcp-server stdio
```

### Use Docker Image

Alternatively, you can use the pre-built Docker image:

```bash
docker run -i --rm \
  -e HARNESS_API_KEY=your_api_key \
  -e HARNESS_DEFAULT_ORG_ID=your_org_id \
  -e HARNESS_DEFAULT_PROJECT_ID=your_project_id \
  -e HARNESS_BASE_URL=your_base_url \
  harness/mcp-server stdio
```

### Claude Desktop Configuration

On MacOS: `~/Library/Application\ Support/Claude/claude_desktop_config.json`  
On Windows: `%APPDATA%/Claude/claude_desktop_config.json`

<details>
  <summary>Server Configuration</summary>
  
  ```json
  {
    "mcpServers": {
      "harness": {
        "command": "/path/to/harness-mcp-server",
        "args": ["stdio"],
        "env": {
          "HARNESS_API_KEY": "<YOUR_API_KEY>",
          "HARNESS_DEFAULT_ORG_ID": "<YOUR_ORG_ID>",
          "HARNESS_DEFAULT_PROJECT_ID": "<YOUR_PROJECT_ID>"
        }
      }
    }
  }
  ```
</details>

## Usage with Claude Code

```bash
HARNESS_API_KEY=your_api_key HARNESS_ACCOUNT_ID=your_account_id HARNESS_ORG_ID=your_org_id HARNESS_PROJECT_ID=your_project_id ./cmd/harness-mcp-server/harness-mcp-server stdio
```

## Usage with Windsurf

To use the Harness MCP Server with Windsurf:

1. Add the server configuration to your Windsurf config file:

### Using Local Binary

```json
{
  "mcpServers": {
    "harness": {
      "command": "/path/to/harness-mcp-server",
      "args": ["stdio"],
      "env": {
        "HARNESS_API_KEY": "<YOUR_API_KEY>",
        "HARNESS_DEFAULT_ORG_ID": "<YOUR_ORG_ID>",
        "HARNESS_DEFAULT_PROJECT_ID": "<YOUR_PROJECT_ID>",
        "HARNESS_BASE_URL": "<YOUR_BASE_URL>"
      }
    }
  }
}
```

### Using Docker Image

```json
{
  "mcpServers": {
    "harness": {
      "command": "docker",
      "args": [
        "run",
        "-i",
        "--rm",
        "-e",
        "HARNESS_API_KEY",
        "-e",
        "HARNESS_DEFAULT_ORG_ID",
        "-e",
        "HARNESS_DEFAULT_PROJECT_ID",
        "-e",
        "HARNESS_BASE_URL",
        "harness/mcp-server",
        "stdio"
      ],
      "env": {
        "HARNESS_API_KEY": "<YOUR_API_KEY>",
        "HARNESS_DEFAULT_ORG_ID": "<YOUR_ORG_ID>",
        "HARNESS_DEFAULT_PROJECT_ID": "<YOUR_PROJECT_ID>",
        "HARNESS_BASE_URL": "<YOUR_BASE_URL>"
      }
    }
  }
}
```
## Usage with Amazon Q Developer CLI

To use the Harness MCP Server with Amazon Q Developer CLI:

1. Add the server configuration to your Amazon Q config file at: `~/.aws/amazonq/mcp.json`  

### Using Local Binary

```json
{
  "mcpServers": {
    "harness": {
      "command": "/path/to/harness-mcp-server",
      "args": ["stdio"],
      "env": {
        "HARNESS_API_KEY": "<YOUR_API_KEY>",
        "HARNESS_DEFAULT_ORG_ID": "<YOUR_ORG_ID>",
        "HARNESS_DEFAULT_PROJECT_ID": "<YOUR_PROJECT_ID>",
        "HARNESS_BASE_URL": "<YOUR_BASE_URL>"
      }
    }
  }
}
```

### Cursor Configuration

```json
{
  "mcpServers": {
    "harness": {
      "command": "/path/to/harness-mcp-server",
      "args": ["stdio"],
      "env": {
        "HARNESS_API_KEY": "your_api_key",
        "HARNESS_DEFAULT_ORG_ID": "your_org_id",
        "HARNESS_DEFAULT_PROJECT_ID": "your_project_id",
        "HARNESS_BASE_URL": "<if-needed>"
      }
    }
  }
}
```

[Cursor MCP Guide](https://docs.cursor.com/context/model-context-protocol#configuring-mcp-servers)

[![Install MCP Server](https://cursor.com/deeplink/mcp-install-light.svg)](https://cursor.com/install-mcp?name=harness&config=eyJjb21tYW5kIjoiZG9ja2VyIHJ1biAtaSAtLXJtIC1lIEhBUk5FU1NfQVBJX0tFWSAtZSBIQVJORVNTX0RFRkFVTFRfT1JHX0lEIC1lIEhBUk5FU1NfREVGQVVMVF9QUk9KRUNUX0lEIC1lIEhBUk5FU1NfQkFTRV9VUkwgaGFybmVzcy9tY3Atc2VydmVyIHN0ZGlvIiwiZW52Ijp7IkhBUk5FU1NfQVBJX0tFWSI6IjxZT1VSX0FQSV9LRVk%2BIiwiSEFSTkVTU19ERUZBVUxUX09SR19JRCI6IjxZT1VSX09SR19JRD4iLCJIQVJORVNTX0RFRkFVTFRfUFJPSkVDVF9JRCI6IjxZT1VSX1BST0pFQ1RfSUQ%2BIiwiSEFSTkVTU19CQVNFX1VSTCI6IjxZT1VSX0JBU0VfVVJMPiJ9fQ%3D%3D)

### VS Code Configuration

```json
{
  "mcp": {
    "servers": {
      "harness": {
        "command": "docker",
        "args": [
          "run",
          "-i",
          "--rm",
          "-e",
          "HARNESS_API_KEY",
          "-e",
          "HARNESS_DEFAULT_ORG_ID",
          "-e",
          "HARNESS_DEFAULT_PROJECT_ID",
          "-e",
          "HARNESS_BASE_URL",
          "harness/mcp-server",
          "stdio"
        ],
        "env": {
          "HARNESS_API_KEY": "<YOUR_API_KEY>",
          "HARNESS_DEFAULT_ORG_ID": "<YOUR_ORG_ID>",
          "HARNESS_DEFAULT_PROJECT_ID": "<YOUR_PROJECT_ID>",
          "HARNESS_BASE_URL": "<YOUR_BASE_URL>"
        }
      }
    }
  }
}

```

[VS Code MCP Guide](https://code.visualstudio.com/docs/copilot/chat/mcp-servers)


## Development

### Command Line Arguments

The Harness MCP Server supports the following command line arguments:

- `--toolsets`: Comma-separated list of tool groups to enable, if the list is empty or flag is not set, only default toolset is enabled. Use `--toolsets=all` to enable all available toolsets. Note: This flag is only effective when `--enable-license` is false (the default).
- `--enable-license`: Enable license validation and module-based toolset management (default is false, i.e OSS version). When set to true, toolsets are managed through modules.
- `--enable-modules`: Comma-separated list of modules to enable (only used when `--enable-license` is true). Use `--enable-modules=all` to enable all available modules, or specify individual modules like `--enable-modules=CORE,CI,CD`.
- `--read-only`: Run the server in read-only mode
- `--log-file`: Path to log file for debugging
- `--log-level`: Set the logging level (debug, info, warn, error)
- `--version`: Show version information
- `--help`: Show help message
- `--base-url`: Base URL for Harness (default: "https://app.harness.io")


### Environment Variables

Environment variables are prefixed with `HARNESS_`:

- `HARNESS_API_KEY`: Harness API key (required) - Account ID is automatically extracted from the API key
- `HARNESS_DEFAULT_ORG_ID`: Default Harness organization ID (optional, if not specified it would need to be passed in the request if it's required for that operation)
- `HARNESS_DEFAULT_PROJECT_ID`: Default Harness project ID (optional, if not specified it would need to be passed in the request if it's required for that operation)
- `HARNESS_TOOLSETS`: Comma-separated list of toolsets to enable (default: "all")
- `HARNESS_READ_ONLY`: Set to "true" to run in read-only mode
- `HARNESS_LOG_FILE`: Path to log file
- `HARNESS_LOG_LEVEL`: Set the logging level (debug, info, warn, error)
- `HARNESS_BASE_URL`: Base URL for Harness (default: "https://app.harness.io")

### Authentication

The server uses a Harness API key for authentication. This can be set via the `HARNESS_API_KEY` environment variable.

## Notes for Local Testing

There might be certain tools that are not added in external mode or vice-versa, for local testing, following changes in `pkg/harness/tools.go` need to be done in mcp-server code to enable that certain tool in both internal and external modes.

```
baseURL := "https://localhost:8000"
secret := <SERVICE_SECRET>
```

### Example

```
// registerGenai registers the genai toolset
func registerGenai(config *config.Config, tsg *toolsets.ToolsetGroup) error {

	// Determine the base URL and secret for genai service
	baseURL := "http://localhost:8000"
	secret := <GENAI_SECRET>

	// Create base client for genai with the default timeout
	c, err := CreateClient(baseURL, config, secret, defaultGenaiTimeout)
	if err != nil {
		return err
	}
  .
  .
  .
```

## Debugging

Since MCP servers run over stdio, debugging can be challenging. For the best debugging experience, we strongly recommend using the [MCP Inspector](https://github.com/modelcontextprotocol/inspector).

You can launch the MCP Inspector with this command:

```bash
npx @modelcontextprotocol/inspector /path/to/harness-mcp-server stdio
```

Upon launching, the Inspector will display a URL that you can access in your browser to begin debugging.<|MERGE_RESOLUTION|>--- conflicted
+++ resolved
@@ -122,11 +122,8 @@
 - `list_ccm_recommendations`: Returns a filterable list of cost-optimization recommendations in Harness Cloud Cost Management.
 - `list_ccm_recommendations_by_resource_type`: Returns a aggregated statistics of cloud cost optimization recommendations grouped by resource type within a given account in Harness Cloud Cost Management.
 - `get_ccm_recommendations_stats`: Returns overall statistics for cloud cost optimization recommendations within a given account in Harness Cloud Cost Management.
-<<<<<<< HEAD
 - `update_ccm_recommendation_state`: Marks a recommendation as Applied/Open/Ignored in Harness Cloud Cost Management
 - `override_ccm_recommendation_savings`: Overrides savings for a recommendation in Harness Cloud Cost Management
-=======
->>>>>>> b507c2bc
 - `get_ccm_commitment_coverage`: Get commitment coverage information for an account in Harness Cloud Cost Management
 - `get_ccm_commitment_savings`: Get commitment savings information for an account in Harness Cloud Cost Management
 
