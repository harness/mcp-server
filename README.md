--- conflicted
+++ resolved
@@ -152,7 +152,6 @@
 - `list_ccm_recommendations`: Returns a filterable list of cost-optimization recommendations in Harness Cloud Cost Management.
 - `list_ccm_recommendations_by_resource_type`: Returns a aggregated statistics of cloud cost optimization recommendations grouped by resource type within a given account in Harness Cloud Cost Management.
 - `get_ccm_recommendations_stats`: Returns overall statistics for cloud cost optimization recommendations within a given account in Harness Cloud Cost Management.
-<<<<<<< HEAD
 - `update_ccm_recommendation_state`: Marks a recommendation as Applied/Open/Ignored in Harness Cloud Cost Management.
 - `override_ccm_recommendation_savings`: Overrides savings for a recommendation in Harness Cloud Cost Management.
 - `create_jira_ticket_for_ccm_recommendation`: Creates a Jira ticket for a recommendation in Harness Cloud Cost Management.
@@ -166,12 +165,6 @@
 - `list_jira_issue_types`: Returns a list of Jira Issue types available to create tickets for recommendations in Harness Cloud Cost Management.
 - `get_ccm_commitment_coverage`: Get commitment coverage information for an account in Harness Cloud Cost Management.
 - `get_ccm_commitment_savings`: Get commitment savings information for an account in Harness Cloud Cost Management.
-=======
-- `update_ccm_recommendation_state`: Marks a recommendation as Applied/Open/Ignored in Harness Cloud Cost Management
-- `override_ccm_recommendation_savings`: Overrides savings for a recommendation in Harness Cloud Cost Management
-- `get_ccm_commitment_coverage`: Get commitment coverage information for an account in Harness Cloud Cost Management
->>>>>>> cb3da05b
-- `get_ccm_commitment_savings`: Get commitment savings information for an account in Harness Cloud Cost Management
 - `get_ccm_commitment_utilisation`: Get commitment utilisation information for an account in Harness Cloud Cost Management broken down by Reserved Instances and Savings Plans in day wise granularity.
 - `get_ccm_estimated_savings`: Get estimated savings information for a cloud account in Harness Cloud Cost Management
 
