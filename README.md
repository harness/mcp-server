--- conflicted
+++ resolved
@@ -116,10 +116,7 @@
 - `ccm_perspective_budget`: Query the budget information for a perspective in Harness Cloud Cost Management.
 - `get_ccm_metadata`: Retrieves metadata about available cloud connectors, cost data sources, default perspectives, and currency preferences in Harness Cloud Cost Management.
 - `ccm_perspective_recommendations`: PerspectiveRecommendations: Returns monthly cost, savings, and a list of open recommendations for a perspective in Harness Cloud Cost Management.
-<<<<<<< HEAD
 - `ccm_perspective_filter_values`: Returns available filter values for a cost perspective, enabling dynamic discovery of valid options for advanced queries in Harness Cloud Cost Management.
-=======
->>>>>>> ec9966dd
 - `get_ccm_commitment_coverage`: Get commitment coverage information for an account in Harness Cloud Cost Management
 - `get_ccm_commitment_savings`: Get commitment savings information for an account in Harness Cloud Cost Management
 
