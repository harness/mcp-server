--- conflicted
+++ resolved
@@ -15,13 +15,9 @@
 	github.com/oapi-codegen/runtime v1.1.1
 	github.com/spf13/cobra v1.8.0
 	github.com/spf13/viper v1.18.2
-<<<<<<< HEAD
 	github.com/stretchr/testify v1.9.0
 	golang.org/x/tools v0.24.0
-=======
-	golang.org/x/tools v0.19.0
 	gopkg.in/yaml.v3 v3.0.1
->>>>>>> e450960e
 )
 
 require (
