package config

type Config struct {
	// Common fields for both modes
	Version     string
	ReadOnly    bool
	Toolsets    []string
	LogFilePath string
	Debug       bool

	Internal bool

	// Only used for external mode
	BaseURL          string
	AccountID        string
	DefaultOrgID     string
	DefaultProjectID string
	APIKey           string

	// Only used for internal mode
	BearerToken             string
	PipelineSvcBaseURL      string
	PipelineSvcSecret       string
	NgManagerBaseURL        string
	NgManagerSecret         string
	ChatbotBaseURL          string
	ChatbotSecret           string
	GenaiBaseURL            string
	GenaiSecret             string
	ArtifactRegistryBaseURL string
	ArtifactRegistrySecret  string
	NextgenCEBaseURL        string
	NextgenCESecret         string
	IDPSvcBaseURL           string
	IDPSvcSecret            string
	McpSvcSecret            string
	ChaosManagerSvcBaseURL  string
	ChaosManagerSvcSecret   string
	TemplateSvcBaseURL      string
	TemplateSvcSecret       string
	CodeSvcBaseURL          string
	CodeSvcSecret           string
	LogSvcBaseURL           string
	LogSvcSecret            string
	DashboardSvcBaseURL     string
	DashboardSvcSecret      string
<<<<<<< HEAD
	AuditSvcBaseURL         string
	AuditSvcSecret          string
=======
	SCSSvcSecret            string // Added for SCS toolset
	SCSSvcBaseURL           string // Added for SCS toolset
	STOSvcSecret            string // Added for STO toolset
	STOSvcBaseURL           string // Added for STO toolset
>>>>>>> 27919813
}<|MERGE_RESOLUTION|>--- conflicted
+++ resolved
@@ -44,13 +44,10 @@
 	LogSvcSecret            string
 	DashboardSvcBaseURL     string
 	DashboardSvcSecret      string
-<<<<<<< HEAD
-	AuditSvcBaseURL         string
-	AuditSvcSecret          string
-=======
 	SCSSvcSecret            string // Added for SCS toolset
 	SCSSvcBaseURL           string // Added for SCS toolset
 	STOSvcSecret            string // Added for STO toolset
 	STOSvcBaseURL           string // Added for STO toolset
->>>>>>> 27919813
+	AuditSvcBaseURL         string
+	AuditSvcSecret          string
 }