--- conflicted
+++ resolved
@@ -81,7 +81,6 @@
 					Port: viper.GetInt("http_port"),
 					Path: viper.GetString("http_path"),
 				},
-<<<<<<< HEAD
 				Internal:                true,
 				Toolsets:                toolsets,
 				EnableModules:           enableModules,
@@ -122,11 +121,7 @@
 				DBOpsSvcSecret:          viper.GetString("dbops_svc_secret"),
 				RBACSvcBaseURL:          viper.GetString("rbac_svc_base_url"),
 				RBACSvcSecret:           viper.GetString("rbac_svc_secret"),
-=======
-				Toolsets:      toolsets,
-				EnableModules: enableModules,
 				OutputDir:     viper.GetString("output_dir"),
->>>>>>> abeb350c
 			}
 
 			return runHTTPServer(ctx, cfg)
