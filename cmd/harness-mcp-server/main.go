--- conflicted
+++ resolved
@@ -156,15 +156,12 @@
 				CodeSvcSecret:           viper.GetString("code_svc_secret"),
 				LogSvcBaseURL:           viper.GetString("log_svc_base_url"),
 				LogSvcSecret:            viper.GetString("log_svc_secret"),
-<<<<<<< HEAD
-				AuditSvcBaseURL:         viper.GetString("audit_svc_base_url"),
-				AuditSvcSecret:          viper.GetString("audit_svc_secret"),
-=======
 				SCSSvcSecret:            viper.GetString("scs_svc_secret"),
 				SCSSvcBaseURL:           viper.GetString("scs_svc_base_url"),
 				STOSvcSecret:            viper.GetString("sto_svc_secret"),
 				STOSvcBaseURL:           viper.GetString("sto_svc_base_url"),
->>>>>>> 27919813
+				AuditSvcBaseURL:         viper.GetString("audit_svc_base_url"),
+				AuditSvcSecret:          viper.GetString("audit_svc_secret"),
 			}
 
 			if err := runStdioServer(ctx, cfg); err != nil {
@@ -218,15 +215,12 @@
 	internalCmd.Flags().String("dashboard-svc-secret", "", "Secret for dashboard service")
 	internalCmd.Flags().String("log-svc-base-url", "", "Base URL for log service")
 	internalCmd.Flags().String("log-service-secret", "", "Secret for log service")
-<<<<<<< HEAD
-	internalCmd.Flags().String("audit-svc-base-url", "", "Base URL for audit service")
-	internalCmd.Flags().String("audit-svc-secret", "", "Secret for audit service")
-=======
 	internalCmd.Flags().String("scs-svc-secret", "", "Secret for SCS service")
 	internalCmd.Flags().String("scs-svc-base-url", "", "Base URL for SCS service")
 	internalCmd.Flags().String("sto-svc-secret", "", "Secret for STO service")
 	internalCmd.Flags().String("sto-svc-base-url", "", "Base URL for STO service")
->>>>>>> 27919813
+	internalCmd.Flags().String("audit-svc-base-url", "", "Base URL for audit service")
+	internalCmd.Flags().String("audit-svc-secret", "", "Secret for audit service")
 
 	// Bind global flags to viper
 	_ = viper.BindPFlag("toolsets", rootCmd.PersistentFlags().Lookup("toolsets"))
@@ -265,15 +259,12 @@
 	_ = viper.BindPFlag("dashboard_svc_secret", internalCmd.Flags().Lookup("dashboard-svc-secret"))
 	_ = viper.BindPFlag("log_svc_base_url", internalCmd.Flags().Lookup("log-svc-base-url"))
 	_ = viper.BindPFlag("log_svc_secret", internalCmd.Flags().Lookup("log-svc-secret"))
-<<<<<<< HEAD
-	_ = viper.BindPFlag("audit_svc_base_url", internalCmd.Flags().Lookup("audit-svc-base-url"))
-	_ = viper.BindPFlag("audit_svc_secret", internalCmd.Flags().Lookup("audit-svc-secret"))
-=======
 	_ = viper.BindPFlag("scs_svc_secret", internalCmd.Flags().Lookup("scs-svc-secret"))
 	_ = viper.BindPFlag("scs_svc_base_url", internalCmd.Flags().Lookup("scs-svc-base-url"))
 	_ = viper.BindPFlag("sto_svc_secret", internalCmd.Flags().Lookup("sto-svc-secret"))
 	_ = viper.BindPFlag("sto_svc_base_url", internalCmd.Flags().Lookup("sto-svc-base-url"))
->>>>>>> 27919813
+	_ = viper.BindPFlag("audit_svc_base_url", internalCmd.Flags().Lookup("audit-svc-base-url"))
+	_ = viper.BindPFlag("audit_svc_secret", internalCmd.Flags().Lookup("audit-svc-secret"))
 
 	// Add subcommands
 	rootCmd.AddCommand(stdioCmd)
