--- conflicted
+++ resolved
@@ -5,6 +5,7 @@
 	"fmt"
 	"io"
 	"log/slog"
+	"net/http"
 	"net/http"
 	"os"
 	"os/signal"
@@ -121,11 +122,7 @@
 				DBOpsSvcSecret:          viper.GetString("dbops_svc_secret"),
 				RBACSvcBaseURL:          viper.GetString("rbac_svc_base_url"),
 				RBACSvcSecret:           viper.GetString("rbac_svc_secret"),
-<<<<<<< HEAD
 				OutputDir:     viper.GetString("output_dir"),
-=======
-				OutputDir:               viper.GetString("output_dir"),
->>>>>>> a0506589
 			}
 
 			return runHTTPServer(ctx, cfg)
